﻿﻿using System;
using System.Collections.Generic;
using System.Linq;
using System.Text;
using UnityEngine;

namespace MuMech
{
    public class MechJebModuleManeuverPlanner : DisplayModule
    {
        public MechJebModuleManeuverPlanner(MechJebCore core) : base(core)
        {
            references[Operation.CIRCULARIZE] = new TimeReference[] { TimeReference.APOAPSIS, TimeReference.PERIAPSIS, TimeReference.ALTITUDE, TimeReference.X_FROM_NOW };
            references[Operation.PERIAPSIS] = new TimeReference[] { TimeReference.X_FROM_NOW, TimeReference.APOAPSIS, TimeReference.PERIAPSIS };
            references[Operation.APOAPSIS] = new TimeReference[] { TimeReference.X_FROM_NOW, TimeReference.APOAPSIS, TimeReference.PERIAPSIS };
            references[Operation.ELLIPTICIZE] = new TimeReference[] { TimeReference.X_FROM_NOW };
            references[Operation.SEMI_MAJOR] = new TimeReference[] { TimeReference.X_FROM_NOW, TimeReference.APOAPSIS, TimeReference.PERIAPSIS };
            references[Operation.INCLINATION] = new TimeReference[] { TimeReference.EQ_ASCENDING, TimeReference.EQ_DESCENDING, TimeReference.X_FROM_NOW };
            references[Operation.PLANE] = new TimeReference[] { TimeReference.REL_ASCENDING, TimeReference.REL_DESCENDING };
            references[Operation.TRANSFER] = new TimeReference[] { TimeReference.COMPUTED };
            references[Operation.MOON_RETURN] = new TimeReference[] { TimeReference.COMPUTED };
            references[Operation.INTERPLANETARY_TRANSFER] = new TimeReference[] { TimeReference.COMPUTED };
            references[Operation.COURSE_CORRECTION] = new TimeReference[] { TimeReference.COMPUTED };
            references[Operation.LAMBERT] = new TimeReference[] { TimeReference.X_FROM_NOW };
            references[Operation.KILL_RELVEL] = new TimeReference[] { TimeReference.CLOSEST_APPROACH, TimeReference.X_FROM_NOW };
            references[Operation.RESONANT_ORBIT] = new TimeReference[] { TimeReference.APOAPSIS, TimeReference.PERIAPSIS, TimeReference.X_FROM_NOW };
            references[Operation.LAN] = new TimeReference[] { TimeReference.APOAPSIS, TimeReference.PERIAPSIS, TimeReference.X_FROM_NOW };
        }

        public enum Operation
        {
<<<<<<< HEAD
            CIRCULARIZE, PERIAPSIS, APOAPSIS, ELLIPTICIZE, SEMI_MAJOR, INCLINATION, PLANE, TRANSFER, MOON_RETURN,
            INTERPLANETARY_TRANSFER, COURSE_CORRECTION, LAMBERT, KILL_RELVEL, RESONANT_ORBIT
=======
            CIRCULARIZE, PERIAPSIS, APOAPSIS, ELLIPTICIZE, INCLINATION, PLANE, TRANSFER, MOON_RETURN,
            INTERPLANETARY_TRANSFER, COURSE_CORRECTION, LAMBERT, KILL_RELVEL, RESONANT_ORBIT, LAN
>>>>>>> d9a80c8b
        };
        static int numOperations = Enum.GetNames(typeof(Operation)).Length;
        string[] operationStrings = new string[]{"circularize", "change periapsis", "change apoapsis", "change both Pe and Ap", "change semi-major axis",
                  "change inclination", "match planes with target", "Hohmann transfer to target", "return from a moon",
                  "transfer to another planet", "fine tune closest approach to target", "intercept target at chosen time", "match velocities with target", "resonant orbit", "change longitude of ascending node"};

        public enum TimeReference
        {
            COMPUTED, X_FROM_NOW, APOAPSIS, PERIAPSIS, ALTITUDE, EQ_ASCENDING, EQ_DESCENDING,
            REL_ASCENDING, REL_DESCENDING, CLOSEST_APPROACH
        };
        static int numTimeReferences = Enum.GetNames(typeof(TimeReference)).Length;

        Operation operation = Operation.CIRCULARIZE;
        TimeReference timeReference = TimeReference.X_FROM_NOW;
        bool createNode = true;

        [Persistent(pass = (int)Pass.Global)]
        public EditableDoubleMult newPeA = new EditableDoubleMult(100000, 1000);
        [Persistent(pass = (int)Pass.Global)]
        public EditableDoubleMult newApA = new EditableDoubleMult(200000, 1000);
        [Persistent(pass = (int)Pass.Global)]
        public EditableDoubleMult newSMA = new EditableDoubleMult(800000, 1000);
        [Persistent(pass = (int)Pass.Global)]
        public EditableDoubleMult courseCorrectFinalPeA = new EditableDoubleMult(200000, 1000);
        [Persistent(pass = (int)Pass.Global)]
        public EditableDoubleMult moonReturnAltitude = new EditableDoubleMult(100000, 1000);
        [Persistent(pass = (int)Pass.Global)]
        public EditableDouble newInc = 0;
        [Persistent(pass = (int)Pass.Global)]
        public EditableTime leadTime = 0;
        [Persistent(pass = (int)Pass.Global)]
        public EditableDoubleMult circularizeAltitude = new EditableDoubleMult(150000, 1000);
        [Persistent(pass = (int)Pass.Global)]
        public EditableTime interceptInterval = 3600;
        [Persistent(pass = (int)Pass.Global)]
        public EditableInt resonanceNumerator = 2;
        [Persistent(pass = (int)Pass.Global)]
        public EditableInt resonanceDenominator = 3;
        [Persistent(pass = (int)Pass.Global)]
        public EditableDouble newLAN = 0;

        Dictionary<Operation, TimeReference[]> references = new Dictionary<Operation, TimeReference[]>();

        string errorMessage = "";

        protected override void WindowGUI(int windowID)
        {
            GUILayout.BeginVertical();

            List<ManeuverNode> maneuverNodes = GetManeuverNodes();
            bool anyNodeExists = (maneuverNodes.Count() > 0);

            if (anyNodeExists)
            {
                GUILayout.BeginHorizontal();
                if (GUILayout.Button(createNode ? "Create a new" : "Change the last"))
                {
                    createNode = !createNode;
                }
                GUILayout.Label("maneuver node to:");
                GUILayout.EndHorizontal();
            }
            else
            {
                GUILayout.Label("Create a new maneuver node to:");
                createNode = true;
            }

            operation = (Operation)GuiUtils.ArrowSelector((int)operation, numOperations, operationStrings[(int)operation]);

            DoOperationParametersGUI();

            double UT = DoChooseTimeGUI();

            bool makingNode = false;
            bool executingNode = false;
            GUILayout.BeginHorizontal();
            if (GUILayout.Button("Create node"))
            {
                makingNode = true;
                executingNode = false;
            }
            if (core.node != null && GUILayout.Button("Create and execute"))
            {
                makingNode = true;
                executingNode = true;
            }
            GUILayout.EndHorizontal();

            if (makingNode)
            {
                //handle updating an existing node by removing it and then re-creating it
                ManeuverNode removedNode = null;
                if (!createNode)
                {
                    removedNode = maneuverNodes.Last();
                    vessel.patchedConicSolver.RemoveManeuverNode(removedNode);
                }

                Orbit o = vessel.GetPatchAtUT(UT);
                if (CheckPreconditions(o, UT))
                {
                    MakeNodeForOperation(o, UT);
                    if (executingNode && core.node != null) core.node.ExecuteOneNode(this);
                }
                else if (!createNode)
                {
                    //Add removed node back in, since we decided not to create a new one.
                    vessel.patchedConicSolver.AddManeuverNode(removedNode.UT).OnGizmoUpdated(removedNode.DeltaV, removedNode.UT);
                }
            }

            if (errorMessage.Length > 0)
            {
                GUIStyle s = new GUIStyle(GUI.skin.label);
                s.normal.textColor = Color.yellow;
                GUILayout.Label(errorMessage, s);
            }

            if (GUILayout.Button("Remove ALL nodes"))
            {
                vessel.RemoveAllManeuverNodes();
            }

            if (core.node != null)
            {
                if (anyNodeExists && !core.node.enabled)
                {
                    if (GUILayout.Button("Execute next node"))
                    {
                        core.node.ExecuteOneNode(this);
                    }

                    if (vessel.patchedConicSolver.maneuverNodes.Count > 1)
                    {
                        if (GUILayout.Button("Execute all nodes"))
                        {
                            core.node.ExecuteAllNodes(this);
                        }
                    }
                }
                else if (core.node.enabled)
                {
                    if (GUILayout.Button("Abort node execution"))
                    {
                        core.node.Abort();
                    }
                }

                GUILayout.BeginHorizontal();
                core.node.autowarp = GUILayout.Toggle(core.node.autowarp, "Auto-warp", GUILayout.ExpandWidth(true));
                GUILayout.Label("Tolerance:", GUILayout.ExpandWidth(false));
                core.node.tolerance.text = GUILayout.TextField(core.node.tolerance.text, GUILayout.Width(35), GUILayout.ExpandWidth(false));
                GUILayout.Label("m/s", GUILayout.ExpandWidth(false));
                GUILayout.EndHorizontal();
            }

            GUILayout.EndVertical();

            base.WindowGUI(windowID);
        }

        List<ManeuverNode> GetManeuverNodes()
        {
            MechJebModuleLandingPredictions predictor = core.GetComputerModule<MechJebModuleLandingPredictions>();
            if (predictor == null) return vessel.patchedConicSolver.maneuverNodes;
            else return vessel.patchedConicSolver.maneuverNodes.Where(n => n != predictor.aerobrakeNode).ToList();
        }

        void DoOperationParametersGUI()
        {
            switch (operation)
            {
                case Operation.CIRCULARIZE:
                    GUILayout.Label("Schedule the burn");
                    break;

                case Operation.ELLIPTICIZE:
                    GuiUtils.SimpleTextBox("New periapsis:", newPeA, "km");
                    GuiUtils.SimpleTextBox("New apoapsis:", newApA, "km");
                    GUILayout.Label("Schedule the burn");
                    break;

                case Operation.PERIAPSIS:
                    GuiUtils.SimpleTextBox("New periapsis:", newPeA, "km");
                    GUILayout.Label("Schedule the burn");
                    break;

                case Operation.APOAPSIS:
                    GuiUtils.SimpleTextBox("New apoapsis:", newApA, "km");
                    GUILayout.Label("Schedule the burn");
                    break;

                case Operation.INCLINATION:
                    GuiUtils.SimpleTextBox("New inclination:", newInc, "º");
                    GUILayout.Label("Schedule the burn");
                    break;

                case Operation.PLANE:
                    GUILayout.Label("Schedule the burn");
                    break;

                case Operation.TRANSFER:
                    GUILayout.Label("Schedule the burn at the next transfer window.");
                    break;

                case Operation.MOON_RETURN:
                    GuiUtils.SimpleTextBox("Approximate final periapsis:", moonReturnAltitude, "km");
                    GUILayout.Label("Schedule the burn at the next return window.");
                    break;

                case Operation.INTERPLANETARY_TRANSFER:
                    GUILayout.Label("Schedule the burn at the next transfer window.");
                    break;

                case Operation.COURSE_CORRECTION:
                    if (core.target.Target is CelestialBody) GuiUtils.SimpleTextBox("Approximate final periapsis", courseCorrectFinalPeA, "km");
                    GUILayout.Label("Schedule the burn to minimize the required ΔV.");
                    break;

                case Operation.LAMBERT:
                    GuiUtils.SimpleTextBox("Time after burn to intercept target:", interceptInterval);
                    GUILayout.Label("Schedule the burn");
                    break;

                case Operation.KILL_RELVEL:
                    GUILayout.Label("Schedule the burn");
                    break;

                case Operation.RESONANT_ORBIT:
                    GUILayout.Label("Change your orbital period to " + resonanceNumerator.val + "/" + resonanceDenominator.val + " of your current orbital period");
                    GUILayout.BeginHorizontal();
                    GUILayout.Label("New orbital period ratio :", GUILayout.ExpandWidth(true));
                    resonanceNumerator.text = GUILayout.TextField(resonanceNumerator.text, GUILayout.Width(30));
                    GUILayout.Label("/", GUILayout.ExpandWidth(false));
                    resonanceDenominator.text = GUILayout.TextField(resonanceDenominator.text, GUILayout.Width(30));
                    GUILayout.EndHorizontal();
                    break;

<<<<<<< HEAD
            case Operation.SEMI_MAJOR:
                GuiUtils.SimpleTextBox ("New Semi-Major Axis:", newSMA, "km");
                GUILayout.Label ("Schedule the burn");
                break;
=======
                case Operation.LAN:
                    GUILayout.Label("Schedule the burn");
                    GUILayout.Label("New Longitude of Ascending Node:");
                    core.target.targetLongitude.DrawEditGUI(EditableAngle.Direction.EW);
                    break;
>>>>>>> d9a80c8b
            }
        }

        double DoChooseTimeGUI() // function to maintain 'legacy' use
        {
        	string error;
        	return DoChooseTimeGUI(operation, TimeReference.COMPUTED, out error, true);
        }

        double DoChooseTimeGUI(Operation op, TimeReference timeRef, out string timeErrorMessage, bool InvolveGUI = true, double leadingTime = 0)
        {
            if (InvolveGUI) {
	            TimeReference[] allowedReferences = references[op];

	            int referenceIndex = 0;
	            if (allowedReferences.Contains(timeReference)) referenceIndex = Array.IndexOf(allowedReferences, timeReference);

	            referenceIndex = GuiUtils.ArrowSelector(referenceIndex, allowedReferences.Length, () =>
	                {
	                    switch (timeReference)
	                    {
	                        case TimeReference.APOAPSIS: GUILayout.Label("at the next apoapsis"); break;
	                        case TimeReference.CLOSEST_APPROACH: GUILayout.Label("at closest approach to target"); break;
	                        case TimeReference.EQ_ASCENDING: GUILayout.Label("at the equatorial AN"); break;
	                        case TimeReference.EQ_DESCENDING: GUILayout.Label("at the equatorial DN"); break;
	                        case TimeReference.PERIAPSIS: GUILayout.Label("at the next periapsis"); break;
	                        case TimeReference.REL_ASCENDING: GUILayout.Label("at the next AN with the target."); break;
	                        case TimeReference.REL_DESCENDING: GUILayout.Label("at the next DN with the target."); break;
	
	                        case TimeReference.X_FROM_NOW:
	                            leadTime.text = GUILayout.TextField(leadTime.text, GUILayout.Width(50));
	                            GUILayout.Label(" from now");
	                            break;
	
	                        case TimeReference.ALTITUDE:
	                            GuiUtils.SimpleTextBox("at an altitude of", circularizeAltitude, "km");
	                            break;
	                    }
	                });

	            timeReference = allowedReferences[referenceIndex];
            }

            timeErrorMessage = "";

            bool error = false;

            double UT = vesselState.time;

            Orbit o = orbit;

            List<ManeuverNode> maneuverNodes = GetManeuverNodes();
            if (maneuverNodes.Count() > 0)
            {
            	if (InvolveGUI) { GUILayout.Label("after the last maneuver node."); }
                ManeuverNode last = maneuverNodes.Last();
                UT = last.UT;
                o = last.nextPatch;
            }

            switch (InvolveGUI ? timeReference : timeRef)
            {
                case TimeReference.X_FROM_NOW:
            		UT += (InvolveGUI ? leadTime.val : leadingTime);
                    break;

                case TimeReference.APOAPSIS:
                    if (o.eccentricity < 1)
                    {
                        UT = o.NextApoapsisTime(UT);
                    }
                    else
                    {
                        error = true;
                        timeErrorMessage = "Warning: orbit is hyperbolic, so apoapsis doesn't exist.";
                    }
                    break;

                case TimeReference.PERIAPSIS:
                    UT = o.NextPeriapsisTime(UT);
                    break;

                case TimeReference.CLOSEST_APPROACH:
                    if (core.target.NormalTargetExists)
                    {
                        UT = o.NextClosestApproachTime(core.target.Orbit, UT);
                    }
                    else
                    {
                        error = true;
                        timeErrorMessage = "Warning: no target selected.";
                    }
                    break;

                case TimeReference.ALTITUDE:
                    if (circularizeAltitude > o.PeA && (circularizeAltitude < o.ApA || o.eccentricity >= 1))
                    {
                        UT = o.NextTimeOfRadius(UT, o.referenceBody.Radius + circularizeAltitude);
                    }
                    else
                    {
                        error = true;
                        timeErrorMessage = "Warning: can't circularize at this altitude, since current orbit does not reach it.";
                    }
                    break;

                case TimeReference.EQ_ASCENDING:
                    if (o.AscendingNodeEquatorialExists())
                    {
                        UT = o.TimeOfAscendingNodeEquatorial(UT);
                    }
                    else
                    {
                        error = true;
                        timeErrorMessage = "Warning: equatorial ascending node doesn't exist.";
                    }
                    break;

                case TimeReference.EQ_DESCENDING:
                    if (o.DescendingNodeEquatorialExists())
                    {
                        UT = o.TimeOfDescendingNodeEquatorial(UT);
                    }
                    else
                    {
                        error = true;
                        timeErrorMessage = "Warning: equatorial descending node doesn't exist.";
                    }
                    break;

            }

            if (op == Operation.COURSE_CORRECTION && core.target.NormalTargetExists)
            {
                Orbit correctionPatch = o;
                while (correctionPatch != null)
                {
                    if (correctionPatch.referenceBody == core.target.Orbit.referenceBody)
                    {
                        o = correctionPatch;
                        UT = correctionPatch.StartUT;
                        break;
                    }
                    correctionPatch = vessel.GetNextPatch(correctionPatch);
                }
            }

            if (error && InvolveGUI)
            {
                GUIStyle s = new GUIStyle(GUI.skin.label);
                s.normal.textColor = Color.yellow;
                GUILayout.Label(timeErrorMessage, s);
            }

            return UT;
        }

        bool CheckPreconditions(Orbit o, double UT)
        {
        	return CheckPreconditions(o, UT, operation, newPeA, newApA, newInc);
        }
        
        bool CheckPreconditions(Orbit o, double UT, Operation op, double newPeA, double newApA, double newInc)
        {
            errorMessage = "";
            bool error = false;

            string burnAltitude = MuUtils.ToSI(o.Radius(UT) - o.referenceBody.Radius) + "m";

            switch (op)
            {
                case Operation.CIRCULARIZE:
                    break;

                case Operation.ELLIPTICIZE:
                    if (o.referenceBody.Radius + newPeA > o.Radius(UT))
                    {
                        error = true;
                        errorMessage = "new periapsis cannot be higher than the altitude of the burn (" + burnAltitude + ")";
                    }
                    else if (o.referenceBody.Radius + newApA < o.Radius(UT))
                    {
                        error = true;
                        errorMessage = "new apoapsis cannot be lower than the altitude of the burn (" + burnAltitude + ")";
                    }
                    else if (newPeA < -o.referenceBody.Radius)
                    {
                        error = true;
                        errorMessage = "new periapsis cannot be lower than minus the radius of " + o.referenceBody.theName + "(-" + MuUtils.ToSI(o.referenceBody.Radius, 3) + "m)";
                    }
                    break;

                case Operation.PERIAPSIS:
                    if (o.referenceBody.Radius + newPeA > o.Radius(UT))
                    {
                        error = true;
                        errorMessage = "new periapsis cannot be higher than the altitude of the burn (" + burnAltitude + ")";
                    }
                    else if (newPeA < -o.referenceBody.Radius)
                    {
                        error = true;
                        errorMessage = "new periapsis cannot be lower than minus the radius of " + o.referenceBody.theName + "(-" + MuUtils.ToSI(o.referenceBody.Radius, 3) + "m)";
                    }
                    break;

                case Operation.APOAPSIS:
                    if (o.referenceBody.Radius + newApA < o.Radius(UT))
                    {
                        error = true;
                        errorMessage = "new apoapsis cannot be lower than the altitude of the burn (" + burnAltitude + ")";
                    }
                    break;

                case Operation.INCLINATION:
                    break;

                case Operation.PLANE:
                    if (!core.target.NormalTargetExists)
                    {
                        error = true;
                        errorMessage = "must select a target to match planes with.";
                    }
                    else if (o.referenceBody != core.target.Orbit.referenceBody)
                    {
                        error = true;
                        errorMessage = "can only match planes with an object in the same sphere of influence.";
                    }
                    else if (timeReference == TimeReference.REL_ASCENDING)
                    {
                        if (!o.AscendingNodeExists(core.target.Orbit))
                        {
                            error = true;
                            errorMessage = "ascending node with target doesn't exist.";
                        }
                    }
                    else
                    {
                        if (!o.DescendingNodeExists(core.target.Orbit))
                        {
                            error = true;
                            errorMessage = "descending node with target doesn't exist.";
                        }
                    }
                    break;

                case Operation.TRANSFER:
                    if (!core.target.NormalTargetExists)
                    {
                        error = true;
                        errorMessage = "must select a target for the Hohmann transfer.";
                    }
                    else if (o.referenceBody != core.target.Orbit.referenceBody)
                    {
                        error = true;
                        errorMessage = "target for Hohmann transfer must be in the same sphere of influence.";
                    }
                    else if (o.eccentricity > 1)
                    {
                        error = true;
                        errorMessage = "starting orbit for Hohmann transfer must not be hyperbolic.";
                    }
                    else if (core.target.Orbit.eccentricity > 1)
                    {
                        error = true;
                        errorMessage = "target orbit for Hohmann transfer must not be hyperbolic.";
                    }
                    else if (o.RelativeInclination(core.target.Orbit) > 30 && o.RelativeInclination(core.target.Orbit) < 150)
                    {
                        errorMessage = "Warning: target's orbital plane is at a " + o.RelativeInclination(core.target.Orbit).ToString("F0") + "º angle to starting orbit's plane (recommend at most 30º). Planned transfer may not intercept target properly.";
                    }
                    else if (o.eccentricity > 0.2)
                    {
                        errorMessage = "Warning: Recommend starting Hohmann transfers from a near-circular orbit (eccentricity < 0.2). Planned transfer is starting from an orbit with eccentricity " + o.eccentricity.ToString("F2") + " and so may not intercept target properly.";
                    }
                    break;

                case Operation.COURSE_CORRECTION:
                    if (!core.target.NormalTargetExists)
                    {
                        error = true;
                        errorMessage = "must select a target for the course correction.";
                    }
                    else if (o.referenceBody != core.target.Orbit.referenceBody)
                    {
                        error = true;
                        errorMessage = "target for course correction must be in the same sphere of influence";
                    }
                    else if (o.NextClosestApproachTime(core.target.Orbit, UT) < UT + 1 ||
                        o.NextClosestApproachDistance(core.target.Orbit, UT) > core.target.Orbit.semiMajorAxis * 0.2)
                    {
                        errorMessage = "Warning: orbit before course correction doesn't seem to approach target very closely. Planned course correction may be extreme. Recommend plotting an approximate intercept orbit and then plotting a course correction.";
                    }
                    break;

                case Operation.INTERPLANETARY_TRANSFER:
                    if (!core.target.NormalTargetExists)
                    {
                        error = true;
                        errorMessage = "must select a target for the interplanetary transfer.";
                    }
                    else if (o.referenceBody.referenceBody == null)
                    {
                        error = true;
                        errorMessage = "doesn't make sense to plot an interplanetary transfer from an orbit around " + o.referenceBody.theName + ".";
                    }
                    else if (o.referenceBody.referenceBody != core.target.Orbit.referenceBody)
                    {
                        error = true;
                        if (o.referenceBody == core.target.Orbit.referenceBody) errorMessage = "use regular Hohmann transfer function to intercept another body orbiting " + o.referenceBody.theName + ".";
                        else errorMessage = "an interplanetary transfer from within " + o.referenceBody.theName + "'s sphere of influence must target a body that orbits " + o.referenceBody.theName + "'s parent, " + o.referenceBody.referenceBody.theName + ".";
                    }
                    else if (o.referenceBody.orbit.RelativeInclination(core.target.Orbit) > 30)
                    {
                        errorMessage = "Warning: target's orbital plane is at a " + o.RelativeInclination(core.target.Orbit).ToString("F0") + "º angle to " + o.referenceBody.theName + "'s orbital plane (recommend at most 30º). Planned interplanetary transfer may not intercept target properly.";
                    }
                    else
                    {
                        double relativeInclination = Vector3d.Angle(o.SwappedOrbitNormal(), o.referenceBody.orbit.SwappedOrbitNormal());
                        if (relativeInclination > 10)
                        {
                            errorMessage = "Warning: Recommend starting interplanetary transfers from " + o.referenceBody.theName + " from an orbit in the same plane as " + o.referenceBody.theName + "'s orbit around " + o.referenceBody.referenceBody.theName + ". Starting orbit around " + o.referenceBody.theName + " is inclined " + relativeInclination.ToString("F1") + "º with respect to " + o.referenceBody.theName + "'s orbit around " + o.referenceBody.referenceBody.theName + " (recommend < 10º). Planned transfer may not intercept target properly.";
                        }
                        else if (o.eccentricity > 0.2)
                        {
                            errorMessage = "Warning: Recommend starting interplanetary transfers from a near-circular orbit (eccentricity < 0.2). Planned transfer is starting from an orbit with eccentricity " + o.eccentricity.ToString("F2") + " and so may not intercept target properly.";
                        }
                    }
                    break;

                case Operation.MOON_RETURN:
                    if (o.referenceBody.referenceBody == null)
                    {
                        error = true;
                        errorMessage = o.referenceBody.theName + " is not orbiting another body you could return to.";
                    }
                    else if (o.eccentricity > 0.2)
                    {
                        errorMessage = "Warning: Recommend starting moon returns from a near-circular orbit (eccentricity < 0.2). Planned return is starting from an orbit with eccentricity " + o.eccentricity.ToString("F2") + " and so may not be accurate.";
                    }
                    break;

                case Operation.LAMBERT:
                    if (!core.target.NormalTargetExists)
                    {
                        error = true;
                        errorMessage = "must select a target to intercept.";
                    }
                    else if (o.referenceBody != core.target.Orbit.referenceBody)
                    {
                        error = true;
                        errorMessage = "target must be in the same sphere of influence.";
                    }
                    break;

                case Operation.KILL_RELVEL:
                    if (!core.target.NormalTargetExists)
                    {
                        error = true;
                        errorMessage = "must select a target to match velocities with.";
                    }
                    else if (o.referenceBody != core.target.Orbit.referenceBody)
                    {
                        error = true;
                        errorMessage = "target must be in the same sphere of influence.";
                    }
                    break;

<<<<<<< HEAD
            case Operation.SEMI_MAJOR:
                if(o.Radius(UT) > 2*newSMA) {
                    error = true;
                    errorMessage = "cannot make Semi-Major Axis less than twice the burn altitude plus the radius of " + o.referenceBody.theName + "(" + MuUtils.ToSI(o.referenceBody.Radius, 3) + "m)";
                }
                else if (2*newSMA > o.Radius(UT) + o.referenceBody.sphereOfInfluence) {
                    errorMessage = "Warning: new Semi-Major Axis is very large, and may result in a hyberbolic orbit";
                }
                break;
=======
                case Operation.LAN:
                    if (o.inclination < 10)
                    {
                        errorMessage = "Warning: orbital plane has a low inclination of " + o.inclination + "º (recommend > 10º) and so maneuver may not be accurate";
                    }
                    break;
>>>>>>> d9a80c8b
            }

            if (error) errorMessage = "Couldn't plot maneuver: " + errorMessage;

            return !error;
        }

        void MakeNodeForOperation(Orbit o, double UT)
        {
        	MakeNodeForOperation(o, UT, operation, newPeA, newApA, newInc, courseCorrectFinalPeA, moonReturnAltitude, interceptInterval);
        }
        
        void MakeNodeForOperation(Orbit o, double UT, Operation op, double newPeA, double newApA, double newInc, double courseCorrectFinalPeA, double moonReturnAltitude, double interceptInterval)
        {
            Vector3d dV = Vector3d.zero;

            double bodyRadius = o.referenceBody.Radius;
            
//            print(newPeA + " - " + this.newPeA + "\n" + 
//                  newApA + " - " + this.newApA + "\n" + 
//                  newInc + " - " + this.newInc + "\n" + 
//                  courseCorrectFinalPeA + " - " + this.courseCorrectFinalPeA + "\n" + 
//                  moonReturnAltitude + " - " + this.moonReturnAltitude + "\n" + 
//                  interceptInterval + " - " + this.interceptInterval);

            switch (op)
            {
                case Operation.CIRCULARIZE:
                    dV = OrbitalManeuverCalculator.DeltaVToCircularize(o, UT);
                    break;

                case Operation.ELLIPTICIZE:
                    dV = OrbitalManeuverCalculator.DeltaVToEllipticize(o, UT, newPeA + bodyRadius, newApA + bodyRadius);
                    break;

                case Operation.PERIAPSIS:
                    dV = OrbitalManeuverCalculator.DeltaVToChangePeriapsis(o, UT, newPeA + bodyRadius);
                    break;

                case Operation.APOAPSIS:
                    dV = OrbitalManeuverCalculator.DeltaVToChangeApoapsis(o, UT, newApA + bodyRadius);
                    break;

                case Operation.INCLINATION:
                    dV = OrbitalManeuverCalculator.DeltaVToChangeInclination(o, UT, newInc);
                    break;

                case Operation.PLANE:
                    if (timeReference == TimeReference.REL_ASCENDING)
                    {
                        dV = OrbitalManeuverCalculator.DeltaVAndTimeToMatchPlanesAscending(o, core.target.Orbit, UT, out UT);
                    }
                    else
                    {
                        dV = OrbitalManeuverCalculator.DeltaVAndTimeToMatchPlanesDescending(o, core.target.Orbit, UT, out UT);
                    }
                    break;

                case Operation.TRANSFER:
                    dV = OrbitalManeuverCalculator.DeltaVAndTimeForHohmannTransfer(o, core.target.Orbit, UT, out UT);
                    break;

                case Operation.MOON_RETURN:
                    dV = OrbitalManeuverCalculator.DeltaVAndTimeForMoonReturnEjection(o, UT, o.referenceBody.referenceBody.Radius + moonReturnAltitude, out UT);
                    break;

                case Operation.COURSE_CORRECTION:
                    CelestialBody targetBody = core.target.Target as CelestialBody;
                    if (targetBody != null)
                    {
                        dV = OrbitalManeuverCalculator.DeltaVAndTimeForCheapestCourseCorrection(o, UT, core.target.Orbit, targetBody, targetBody.Radius + courseCorrectFinalPeA, out UT);
                    }
                    else
                    {
                        dV = OrbitalManeuverCalculator.DeltaVAndTimeForCheapestCourseCorrection(o, UT, core.target.Orbit, out UT);
                    }
                    break;

                case Operation.INTERPLANETARY_TRANSFER:
                    dV = OrbitalManeuverCalculator.DeltaVAndTimeForInterplanetaryTransferEjection(o, UT, core.target.Orbit, true, out UT);
                    break;

                case Operation.LAMBERT:
                    dV = OrbitalManeuverCalculator.DeltaVToInterceptAtTime(o, UT, core.target.Orbit, UT + interceptInterval);
                    break;

                case Operation.KILL_RELVEL:
                    dV = OrbitalManeuverCalculator.DeltaVToMatchVelocities(o, UT, core.target.Orbit);
                    break;

                case Operation.RESONANT_ORBIT:
                    dV = OrbitalManeuverCalculator.DeltaVToResonantOrbit(o, UT, (double)resonanceNumerator.val / resonanceDenominator.val);
                    break;

<<<<<<< HEAD
            case Operation.SEMI_MAJOR:
                dV = OrbitalManeuverCalculator.DeltaVForSemiMajorAxis (o, UT, newSMA);
                break;
=======
                case Operation.LAN:
                    dV = OrbitalManeuverCalculator.DeltaVToShiftLAN(o, UT, core.target.targetLongitude);
                    break;
>>>>>>> d9a80c8b
            }

            vessel.PlaceManeuverNode(o, dV, UT);
        }

        public struct NodePlanningResult
        {
        	public bool Success;
        	public string Error;
        	public string TimeError;
        }
        
        public NodePlanningResult PlanNode(Operation op, TimeReference timeRef, double leadingTime, double newPeA, double newApA, double newInc, double courseCorrectFinalPeA, double moonReturnAltitude, double interceptInterval, bool planLast = false)
        {
        	NodePlanningResult result = new MechJebModuleManeuverPlanner.NodePlanningResult();
        	result.Success = true;
        	var UT = DoChooseTimeGUI(op, timeRef, out result.TimeError, false, leadingTime);
        	if (result.TimeError == "" && CheckPreconditions(vessel.GetPatchAtUT(UT), UT, op, newPeA, newApA, newInc)) {
       			MakeNodeForOperation(vessel.GetPatchAtUT(UT), UT, op, newPeA, newApA, newInc, courseCorrectFinalPeA, moonReturnAltitude, interceptInterval);
        	}
        	else {
        		result.Success = false;
        	}
       		result.Error = errorMessage;
       		errorMessage = "";
       		result.Success = (result.Success == true && result.Error == "" && result.TimeError == "");
        	return result;
        }
        
        public override GUILayoutOption[] WindowOptions()
        {
            return new GUILayoutOption[] { GUILayout.Width(300), GUILayout.Height(150) };
        }

        public override string GetName()
        {
            return "Maneuver Planner";
        }
    }
}
<|MERGE_RESOLUTION|>--- conflicted
+++ resolved
@@ -1,818 +1,807 @@
-﻿﻿using System;
-using System.Collections.Generic;
-using System.Linq;
-using System.Text;
-using UnityEngine;
-
-namespace MuMech
-{
-    public class MechJebModuleManeuverPlanner : DisplayModule
-    {
-        public MechJebModuleManeuverPlanner(MechJebCore core) : base(core)
-        {
-            references[Operation.CIRCULARIZE] = new TimeReference[] { TimeReference.APOAPSIS, TimeReference.PERIAPSIS, TimeReference.ALTITUDE, TimeReference.X_FROM_NOW };
-            references[Operation.PERIAPSIS] = new TimeReference[] { TimeReference.X_FROM_NOW, TimeReference.APOAPSIS, TimeReference.PERIAPSIS };
-            references[Operation.APOAPSIS] = new TimeReference[] { TimeReference.X_FROM_NOW, TimeReference.APOAPSIS, TimeReference.PERIAPSIS };
-            references[Operation.ELLIPTICIZE] = new TimeReference[] { TimeReference.X_FROM_NOW };
-            references[Operation.SEMI_MAJOR] = new TimeReference[] { TimeReference.X_FROM_NOW, TimeReference.APOAPSIS, TimeReference.PERIAPSIS };
-            references[Operation.INCLINATION] = new TimeReference[] { TimeReference.EQ_ASCENDING, TimeReference.EQ_DESCENDING, TimeReference.X_FROM_NOW };
-            references[Operation.PLANE] = new TimeReference[] { TimeReference.REL_ASCENDING, TimeReference.REL_DESCENDING };
-            references[Operation.TRANSFER] = new TimeReference[] { TimeReference.COMPUTED };
-            references[Operation.MOON_RETURN] = new TimeReference[] { TimeReference.COMPUTED };
-            references[Operation.INTERPLANETARY_TRANSFER] = new TimeReference[] { TimeReference.COMPUTED };
-            references[Operation.COURSE_CORRECTION] = new TimeReference[] { TimeReference.COMPUTED };
-            references[Operation.LAMBERT] = new TimeReference[] { TimeReference.X_FROM_NOW };
-            references[Operation.KILL_RELVEL] = new TimeReference[] { TimeReference.CLOSEST_APPROACH, TimeReference.X_FROM_NOW };
-            references[Operation.RESONANT_ORBIT] = new TimeReference[] { TimeReference.APOAPSIS, TimeReference.PERIAPSIS, TimeReference.X_FROM_NOW };
-            references[Operation.LAN] = new TimeReference[] { TimeReference.APOAPSIS, TimeReference.PERIAPSIS, TimeReference.X_FROM_NOW };
-        }
-
-        public enum Operation
-        {
-<<<<<<< HEAD
-            CIRCULARIZE, PERIAPSIS, APOAPSIS, ELLIPTICIZE, SEMI_MAJOR, INCLINATION, PLANE, TRANSFER, MOON_RETURN,
-            INTERPLANETARY_TRANSFER, COURSE_CORRECTION, LAMBERT, KILL_RELVEL, RESONANT_ORBIT
-=======
-            CIRCULARIZE, PERIAPSIS, APOAPSIS, ELLIPTICIZE, INCLINATION, PLANE, TRANSFER, MOON_RETURN,
-            INTERPLANETARY_TRANSFER, COURSE_CORRECTION, LAMBERT, KILL_RELVEL, RESONANT_ORBIT, LAN
->>>>>>> d9a80c8b
-        };
-        static int numOperations = Enum.GetNames(typeof(Operation)).Length;
-        string[] operationStrings = new string[]{"circularize", "change periapsis", "change apoapsis", "change both Pe and Ap", "change semi-major axis",
-                  "change inclination", "match planes with target", "Hohmann transfer to target", "return from a moon",
-                  "transfer to another planet", "fine tune closest approach to target", "intercept target at chosen time", "match velocities with target", "resonant orbit", "change longitude of ascending node"};
-
-        public enum TimeReference
-        {
-            COMPUTED, X_FROM_NOW, APOAPSIS, PERIAPSIS, ALTITUDE, EQ_ASCENDING, EQ_DESCENDING,
-            REL_ASCENDING, REL_DESCENDING, CLOSEST_APPROACH
-        };
-        static int numTimeReferences = Enum.GetNames(typeof(TimeReference)).Length;
-
-        Operation operation = Operation.CIRCULARIZE;
-        TimeReference timeReference = TimeReference.X_FROM_NOW;
-        bool createNode = true;
-
-        [Persistent(pass = (int)Pass.Global)]
-        public EditableDoubleMult newPeA = new EditableDoubleMult(100000, 1000);
-        [Persistent(pass = (int)Pass.Global)]
-        public EditableDoubleMult newApA = new EditableDoubleMult(200000, 1000);
-        [Persistent(pass = (int)Pass.Global)]
-        public EditableDoubleMult newSMA = new EditableDoubleMult(800000, 1000);
-        [Persistent(pass = (int)Pass.Global)]
-        public EditableDoubleMult courseCorrectFinalPeA = new EditableDoubleMult(200000, 1000);
-        [Persistent(pass = (int)Pass.Global)]
-        public EditableDoubleMult moonReturnAltitude = new EditableDoubleMult(100000, 1000);
-        [Persistent(pass = (int)Pass.Global)]
-        public EditableDouble newInc = 0;
-        [Persistent(pass = (int)Pass.Global)]
-        public EditableTime leadTime = 0;
-        [Persistent(pass = (int)Pass.Global)]
-        public EditableDoubleMult circularizeAltitude = new EditableDoubleMult(150000, 1000);
-        [Persistent(pass = (int)Pass.Global)]
-        public EditableTime interceptInterval = 3600;
-        [Persistent(pass = (int)Pass.Global)]
-        public EditableInt resonanceNumerator = 2;
-        [Persistent(pass = (int)Pass.Global)]
-        public EditableInt resonanceDenominator = 3;
-        [Persistent(pass = (int)Pass.Global)]
-        public EditableDouble newLAN = 0;
-
-        Dictionary<Operation, TimeReference[]> references = new Dictionary<Operation, TimeReference[]>();
-
-        string errorMessage = "";
-
-        protected override void WindowGUI(int windowID)
-        {
-            GUILayout.BeginVertical();
-
-            List<ManeuverNode> maneuverNodes = GetManeuverNodes();
-            bool anyNodeExists = (maneuverNodes.Count() > 0);
-
-            if (anyNodeExists)
-            {
-                GUILayout.BeginHorizontal();
-                if (GUILayout.Button(createNode ? "Create a new" : "Change the last"))
-                {
-                    createNode = !createNode;
-                }
-                GUILayout.Label("maneuver node to:");
-                GUILayout.EndHorizontal();
-            }
-            else
-            {
-                GUILayout.Label("Create a new maneuver node to:");
-                createNode = true;
-            }
-
-            operation = (Operation)GuiUtils.ArrowSelector((int)operation, numOperations, operationStrings[(int)operation]);
-
-            DoOperationParametersGUI();
-
-            double UT = DoChooseTimeGUI();
-
-            bool makingNode = false;
-            bool executingNode = false;
-            GUILayout.BeginHorizontal();
-            if (GUILayout.Button("Create node"))
-            {
-                makingNode = true;
-                executingNode = false;
-            }
-            if (core.node != null && GUILayout.Button("Create and execute"))
-            {
-                makingNode = true;
-                executingNode = true;
-            }
-            GUILayout.EndHorizontal();
-
-            if (makingNode)
-            {
-                //handle updating an existing node by removing it and then re-creating it
-                ManeuverNode removedNode = null;
-                if (!createNode)
-                {
-                    removedNode = maneuverNodes.Last();
-                    vessel.patchedConicSolver.RemoveManeuverNode(removedNode);
-                }
-
-                Orbit o = vessel.GetPatchAtUT(UT);
-                if (CheckPreconditions(o, UT))
-                {
-                    MakeNodeForOperation(o, UT);
-                    if (executingNode && core.node != null) core.node.ExecuteOneNode(this);
-                }
-                else if (!createNode)
-                {
-                    //Add removed node back in, since we decided not to create a new one.
-                    vessel.patchedConicSolver.AddManeuverNode(removedNode.UT).OnGizmoUpdated(removedNode.DeltaV, removedNode.UT);
-                }
-            }
-
-            if (errorMessage.Length > 0)
-            {
-                GUIStyle s = new GUIStyle(GUI.skin.label);
-                s.normal.textColor = Color.yellow;
-                GUILayout.Label(errorMessage, s);
-            }
-
-            if (GUILayout.Button("Remove ALL nodes"))
-            {
-                vessel.RemoveAllManeuverNodes();
-            }
-
-            if (core.node != null)
-            {
-                if (anyNodeExists && !core.node.enabled)
-                {
-                    if (GUILayout.Button("Execute next node"))
-                    {
-                        core.node.ExecuteOneNode(this);
-                    }
-
-                    if (vessel.patchedConicSolver.maneuverNodes.Count > 1)
-                    {
-                        if (GUILayout.Button("Execute all nodes"))
-                        {
-                            core.node.ExecuteAllNodes(this);
-                        }
-                    }
-                }
-                else if (core.node.enabled)
-                {
-                    if (GUILayout.Button("Abort node execution"))
-                    {
-                        core.node.Abort();
-                    }
-                }
-
-                GUILayout.BeginHorizontal();
-                core.node.autowarp = GUILayout.Toggle(core.node.autowarp, "Auto-warp", GUILayout.ExpandWidth(true));
-                GUILayout.Label("Tolerance:", GUILayout.ExpandWidth(false));
-                core.node.tolerance.text = GUILayout.TextField(core.node.tolerance.text, GUILayout.Width(35), GUILayout.ExpandWidth(false));
-                GUILayout.Label("m/s", GUILayout.ExpandWidth(false));
-                GUILayout.EndHorizontal();
-            }
-
-            GUILayout.EndVertical();
-
-            base.WindowGUI(windowID);
-        }
-
-        List<ManeuverNode> GetManeuverNodes()
-        {
-            MechJebModuleLandingPredictions predictor = core.GetComputerModule<MechJebModuleLandingPredictions>();
-            if (predictor == null) return vessel.patchedConicSolver.maneuverNodes;
-            else return vessel.patchedConicSolver.maneuverNodes.Where(n => n != predictor.aerobrakeNode).ToList();
-        }
-
-        void DoOperationParametersGUI()
-        {
-            switch (operation)
-            {
-                case Operation.CIRCULARIZE:
-                    GUILayout.Label("Schedule the burn");
-                    break;
-
-                case Operation.ELLIPTICIZE:
-                    GuiUtils.SimpleTextBox("New periapsis:", newPeA, "km");
-                    GuiUtils.SimpleTextBox("New apoapsis:", newApA, "km");
-                    GUILayout.Label("Schedule the burn");
-                    break;
-
-                case Operation.PERIAPSIS:
-                    GuiUtils.SimpleTextBox("New periapsis:", newPeA, "km");
-                    GUILayout.Label("Schedule the burn");
-                    break;
-
-                case Operation.APOAPSIS:
-                    GuiUtils.SimpleTextBox("New apoapsis:", newApA, "km");
-                    GUILayout.Label("Schedule the burn");
-                    break;
-
-                case Operation.INCLINATION:
-                    GuiUtils.SimpleTextBox("New inclination:", newInc, "º");
-                    GUILayout.Label("Schedule the burn");
-                    break;
-
-                case Operation.PLANE:
-                    GUILayout.Label("Schedule the burn");
-                    break;
-
-                case Operation.TRANSFER:
-                    GUILayout.Label("Schedule the burn at the next transfer window.");
-                    break;
-
-                case Operation.MOON_RETURN:
-                    GuiUtils.SimpleTextBox("Approximate final periapsis:", moonReturnAltitude, "km");
-                    GUILayout.Label("Schedule the burn at the next return window.");
-                    break;
-
-                case Operation.INTERPLANETARY_TRANSFER:
-                    GUILayout.Label("Schedule the burn at the next transfer window.");
-                    break;
-
-                case Operation.COURSE_CORRECTION:
-                    if (core.target.Target is CelestialBody) GuiUtils.SimpleTextBox("Approximate final periapsis", courseCorrectFinalPeA, "km");
-                    GUILayout.Label("Schedule the burn to minimize the required ΔV.");
-                    break;
-
-                case Operation.LAMBERT:
-                    GuiUtils.SimpleTextBox("Time after burn to intercept target:", interceptInterval);
-                    GUILayout.Label("Schedule the burn");
-                    break;
-
-                case Operation.KILL_RELVEL:
-                    GUILayout.Label("Schedule the burn");
-                    break;
-
-                case Operation.RESONANT_ORBIT:
-                    GUILayout.Label("Change your orbital period to " + resonanceNumerator.val + "/" + resonanceDenominator.val + " of your current orbital period");
-                    GUILayout.BeginHorizontal();
-                    GUILayout.Label("New orbital period ratio :", GUILayout.ExpandWidth(true));
-                    resonanceNumerator.text = GUILayout.TextField(resonanceNumerator.text, GUILayout.Width(30));
-                    GUILayout.Label("/", GUILayout.ExpandWidth(false));
-                    resonanceDenominator.text = GUILayout.TextField(resonanceDenominator.text, GUILayout.Width(30));
-                    GUILayout.EndHorizontal();
-                    break;
-
-<<<<<<< HEAD
-            case Operation.SEMI_MAJOR:
-                GuiUtils.SimpleTextBox ("New Semi-Major Axis:", newSMA, "km");
-                GUILayout.Label ("Schedule the burn");
-                break;
-=======
-                case Operation.LAN:
-                    GUILayout.Label("Schedule the burn");
-                    GUILayout.Label("New Longitude of Ascending Node:");
-                    core.target.targetLongitude.DrawEditGUI(EditableAngle.Direction.EW);
-                    break;
->>>>>>> d9a80c8b
-            }
-        }
-
-        double DoChooseTimeGUI() // function to maintain 'legacy' use
-        {
-        	string error;
-        	return DoChooseTimeGUI(operation, TimeReference.COMPUTED, out error, true);
-        }
-
-        double DoChooseTimeGUI(Operation op, TimeReference timeRef, out string timeErrorMessage, bool InvolveGUI = true, double leadingTime = 0)
-        {
-            if (InvolveGUI) {
-	            TimeReference[] allowedReferences = references[op];
-
-	            int referenceIndex = 0;
-	            if (allowedReferences.Contains(timeReference)) referenceIndex = Array.IndexOf(allowedReferences, timeReference);
-
-	            referenceIndex = GuiUtils.ArrowSelector(referenceIndex, allowedReferences.Length, () =>
-	                {
-	                    switch (timeReference)
-	                    {
-	                        case TimeReference.APOAPSIS: GUILayout.Label("at the next apoapsis"); break;
-	                        case TimeReference.CLOSEST_APPROACH: GUILayout.Label("at closest approach to target"); break;
-	                        case TimeReference.EQ_ASCENDING: GUILayout.Label("at the equatorial AN"); break;
-	                        case TimeReference.EQ_DESCENDING: GUILayout.Label("at the equatorial DN"); break;
-	                        case TimeReference.PERIAPSIS: GUILayout.Label("at the next periapsis"); break;
-	                        case TimeReference.REL_ASCENDING: GUILayout.Label("at the next AN with the target."); break;
-	                        case TimeReference.REL_DESCENDING: GUILayout.Label("at the next DN with the target."); break;
-	
-	                        case TimeReference.X_FROM_NOW:
-	                            leadTime.text = GUILayout.TextField(leadTime.text, GUILayout.Width(50));
-	                            GUILayout.Label(" from now");
-	                            break;
-	
-	                        case TimeReference.ALTITUDE:
-	                            GuiUtils.SimpleTextBox("at an altitude of", circularizeAltitude, "km");
-	                            break;
-	                    }
-	                });
-
-	            timeReference = allowedReferences[referenceIndex];
-            }
-
-            timeErrorMessage = "";
-
-            bool error = false;
-
-            double UT = vesselState.time;
-
-            Orbit o = orbit;
-
-            List<ManeuverNode> maneuverNodes = GetManeuverNodes();
-            if (maneuverNodes.Count() > 0)
-            {
-            	if (InvolveGUI) { GUILayout.Label("after the last maneuver node."); }
-                ManeuverNode last = maneuverNodes.Last();
-                UT = last.UT;
-                o = last.nextPatch;
-            }
-
-            switch (InvolveGUI ? timeReference : timeRef)
-            {
-                case TimeReference.X_FROM_NOW:
-            		UT += (InvolveGUI ? leadTime.val : leadingTime);
-                    break;
-
-                case TimeReference.APOAPSIS:
-                    if (o.eccentricity < 1)
-                    {
-                        UT = o.NextApoapsisTime(UT);
-                    }
-                    else
-                    {
-                        error = true;
-                        timeErrorMessage = "Warning: orbit is hyperbolic, so apoapsis doesn't exist.";
-                    }
-                    break;
-
-                case TimeReference.PERIAPSIS:
-                    UT = o.NextPeriapsisTime(UT);
-                    break;
-
-                case TimeReference.CLOSEST_APPROACH:
-                    if (core.target.NormalTargetExists)
-                    {
-                        UT = o.NextClosestApproachTime(core.target.Orbit, UT);
-                    }
-                    else
-                    {
-                        error = true;
-                        timeErrorMessage = "Warning: no target selected.";
-                    }
-                    break;
-
-                case TimeReference.ALTITUDE:
-                    if (circularizeAltitude > o.PeA && (circularizeAltitude < o.ApA || o.eccentricity >= 1))
-                    {
-                        UT = o.NextTimeOfRadius(UT, o.referenceBody.Radius + circularizeAltitude);
-                    }
-                    else
-                    {
-                        error = true;
-                        timeErrorMessage = "Warning: can't circularize at this altitude, since current orbit does not reach it.";
-                    }
-                    break;
-
-                case TimeReference.EQ_ASCENDING:
-                    if (o.AscendingNodeEquatorialExists())
-                    {
-                        UT = o.TimeOfAscendingNodeEquatorial(UT);
-                    }
-                    else
-                    {
-                        error = true;
-                        timeErrorMessage = "Warning: equatorial ascending node doesn't exist.";
-                    }
-                    break;
-
-                case TimeReference.EQ_DESCENDING:
-                    if (o.DescendingNodeEquatorialExists())
-                    {
-                        UT = o.TimeOfDescendingNodeEquatorial(UT);
-                    }
-                    else
-                    {
-                        error = true;
-                        timeErrorMessage = "Warning: equatorial descending node doesn't exist.";
-                    }
-                    break;
-
-            }
-
-            if (op == Operation.COURSE_CORRECTION && core.target.NormalTargetExists)
-            {
-                Orbit correctionPatch = o;
-                while (correctionPatch != null)
-                {
-                    if (correctionPatch.referenceBody == core.target.Orbit.referenceBody)
-                    {
-                        o = correctionPatch;
-                        UT = correctionPatch.StartUT;
-                        break;
-                    }
-                    correctionPatch = vessel.GetNextPatch(correctionPatch);
-                }
-            }
-
-            if (error && InvolveGUI)
-            {
-                GUIStyle s = new GUIStyle(GUI.skin.label);
-                s.normal.textColor = Color.yellow;
-                GUILayout.Label(timeErrorMessage, s);
-            }
-
-            return UT;
-        }
-
-        bool CheckPreconditions(Orbit o, double UT)
-        {
-        	return CheckPreconditions(o, UT, operation, newPeA, newApA, newInc);
-        }
-        
-        bool CheckPreconditions(Orbit o, double UT, Operation op, double newPeA, double newApA, double newInc)
-        {
-            errorMessage = "";
-            bool error = false;
-
-            string burnAltitude = MuUtils.ToSI(o.Radius(UT) - o.referenceBody.Radius) + "m";
-
-            switch (op)
-            {
-                case Operation.CIRCULARIZE:
-                    break;
-
-                case Operation.ELLIPTICIZE:
-                    if (o.referenceBody.Radius + newPeA > o.Radius(UT))
-                    {
-                        error = true;
-                        errorMessage = "new periapsis cannot be higher than the altitude of the burn (" + burnAltitude + ")";
-                    }
-                    else if (o.referenceBody.Radius + newApA < o.Radius(UT))
-                    {
-                        error = true;
-                        errorMessage = "new apoapsis cannot be lower than the altitude of the burn (" + burnAltitude + ")";
-                    }
-                    else if (newPeA < -o.referenceBody.Radius)
-                    {
-                        error = true;
-                        errorMessage = "new periapsis cannot be lower than minus the radius of " + o.referenceBody.theName + "(-" + MuUtils.ToSI(o.referenceBody.Radius, 3) + "m)";
-                    }
-                    break;
-
-                case Operation.PERIAPSIS:
-                    if (o.referenceBody.Radius + newPeA > o.Radius(UT))
-                    {
-                        error = true;
-                        errorMessage = "new periapsis cannot be higher than the altitude of the burn (" + burnAltitude + ")";
-                    }
-                    else if (newPeA < -o.referenceBody.Radius)
-                    {
-                        error = true;
-                        errorMessage = "new periapsis cannot be lower than minus the radius of " + o.referenceBody.theName + "(-" + MuUtils.ToSI(o.referenceBody.Radius, 3) + "m)";
-                    }
-                    break;
-
-                case Operation.APOAPSIS:
-                    if (o.referenceBody.Radius + newApA < o.Radius(UT))
-                    {
-                        error = true;
-                        errorMessage = "new apoapsis cannot be lower than the altitude of the burn (" + burnAltitude + ")";
-                    }
-                    break;
-
-                case Operation.INCLINATION:
-                    break;
-
-                case Operation.PLANE:
-                    if (!core.target.NormalTargetExists)
-                    {
-                        error = true;
-                        errorMessage = "must select a target to match planes with.";
-                    }
-                    else if (o.referenceBody != core.target.Orbit.referenceBody)
-                    {
-                        error = true;
-                        errorMessage = "can only match planes with an object in the same sphere of influence.";
-                    }
-                    else if (timeReference == TimeReference.REL_ASCENDING)
-                    {
-                        if (!o.AscendingNodeExists(core.target.Orbit))
-                        {
-                            error = true;
-                            errorMessage = "ascending node with target doesn't exist.";
-                        }
-                    }
-                    else
-                    {
-                        if (!o.DescendingNodeExists(core.target.Orbit))
-                        {
-                            error = true;
-                            errorMessage = "descending node with target doesn't exist.";
-                        }
-                    }
-                    break;
-
-                case Operation.TRANSFER:
-                    if (!core.target.NormalTargetExists)
-                    {
-                        error = true;
-                        errorMessage = "must select a target for the Hohmann transfer.";
-                    }
-                    else if (o.referenceBody != core.target.Orbit.referenceBody)
-                    {
-                        error = true;
-                        errorMessage = "target for Hohmann transfer must be in the same sphere of influence.";
-                    }
-                    else if (o.eccentricity > 1)
-                    {
-                        error = true;
-                        errorMessage = "starting orbit for Hohmann transfer must not be hyperbolic.";
-                    }
-                    else if (core.target.Orbit.eccentricity > 1)
-                    {
-                        error = true;
-                        errorMessage = "target orbit for Hohmann transfer must not be hyperbolic.";
-                    }
-                    else if (o.RelativeInclination(core.target.Orbit) > 30 && o.RelativeInclination(core.target.Orbit) < 150)
-                    {
-                        errorMessage = "Warning: target's orbital plane is at a " + o.RelativeInclination(core.target.Orbit).ToString("F0") + "º angle to starting orbit's plane (recommend at most 30º). Planned transfer may not intercept target properly.";
-                    }
-                    else if (o.eccentricity > 0.2)
-                    {
-                        errorMessage = "Warning: Recommend starting Hohmann transfers from a near-circular orbit (eccentricity < 0.2). Planned transfer is starting from an orbit with eccentricity " + o.eccentricity.ToString("F2") + " and so may not intercept target properly.";
-                    }
-                    break;
-
-                case Operation.COURSE_CORRECTION:
-                    if (!core.target.NormalTargetExists)
-                    {
-                        error = true;
-                        errorMessage = "must select a target for the course correction.";
-                    }
-                    else if (o.referenceBody != core.target.Orbit.referenceBody)
-                    {
-                        error = true;
-                        errorMessage = "target for course correction must be in the same sphere of influence";
-                    }
-                    else if (o.NextClosestApproachTime(core.target.Orbit, UT) < UT + 1 ||
-                        o.NextClosestApproachDistance(core.target.Orbit, UT) > core.target.Orbit.semiMajorAxis * 0.2)
-                    {
-                        errorMessage = "Warning: orbit before course correction doesn't seem to approach target very closely. Planned course correction may be extreme. Recommend plotting an approximate intercept orbit and then plotting a course correction.";
-                    }
-                    break;
-
-                case Operation.INTERPLANETARY_TRANSFER:
-                    if (!core.target.NormalTargetExists)
-                    {
-                        error = true;
-                        errorMessage = "must select a target for the interplanetary transfer.";
-                    }
-                    else if (o.referenceBody.referenceBody == null)
-                    {
-                        error = true;
-                        errorMessage = "doesn't make sense to plot an interplanetary transfer from an orbit around " + o.referenceBody.theName + ".";
-                    }
-                    else if (o.referenceBody.referenceBody != core.target.Orbit.referenceBody)
-                    {
-                        error = true;
-                        if (o.referenceBody == core.target.Orbit.referenceBody) errorMessage = "use regular Hohmann transfer function to intercept another body orbiting " + o.referenceBody.theName + ".";
-                        else errorMessage = "an interplanetary transfer from within " + o.referenceBody.theName + "'s sphere of influence must target a body that orbits " + o.referenceBody.theName + "'s parent, " + o.referenceBody.referenceBody.theName + ".";
-                    }
-                    else if (o.referenceBody.orbit.RelativeInclination(core.target.Orbit) > 30)
-                    {
-                        errorMessage = "Warning: target's orbital plane is at a " + o.RelativeInclination(core.target.Orbit).ToString("F0") + "º angle to " + o.referenceBody.theName + "'s orbital plane (recommend at most 30º). Planned interplanetary transfer may not intercept target properly.";
-                    }
-                    else
-                    {
-                        double relativeInclination = Vector3d.Angle(o.SwappedOrbitNormal(), o.referenceBody.orbit.SwappedOrbitNormal());
-                        if (relativeInclination > 10)
-                        {
-                            errorMessage = "Warning: Recommend starting interplanetary transfers from " + o.referenceBody.theName + " from an orbit in the same plane as " + o.referenceBody.theName + "'s orbit around " + o.referenceBody.referenceBody.theName + ". Starting orbit around " + o.referenceBody.theName + " is inclined " + relativeInclination.ToString("F1") + "º with respect to " + o.referenceBody.theName + "'s orbit around " + o.referenceBody.referenceBody.theName + " (recommend < 10º). Planned transfer may not intercept target properly.";
-                        }
-                        else if (o.eccentricity > 0.2)
-                        {
-                            errorMessage = "Warning: Recommend starting interplanetary transfers from a near-circular orbit (eccentricity < 0.2). Planned transfer is starting from an orbit with eccentricity " + o.eccentricity.ToString("F2") + " and so may not intercept target properly.";
-                        }
-                    }
-                    break;
-
-                case Operation.MOON_RETURN:
-                    if (o.referenceBody.referenceBody == null)
-                    {
-                        error = true;
-                        errorMessage = o.referenceBody.theName + " is not orbiting another body you could return to.";
-                    }
-                    else if (o.eccentricity > 0.2)
-                    {
-                        errorMessage = "Warning: Recommend starting moon returns from a near-circular orbit (eccentricity < 0.2). Planned return is starting from an orbit with eccentricity " + o.eccentricity.ToString("F2") + " and so may not be accurate.";
-                    }
-                    break;
-
-                case Operation.LAMBERT:
-                    if (!core.target.NormalTargetExists)
-                    {
-                        error = true;
-                        errorMessage = "must select a target to intercept.";
-                    }
-                    else if (o.referenceBody != core.target.Orbit.referenceBody)
-                    {
-                        error = true;
-                        errorMessage = "target must be in the same sphere of influence.";
-                    }
-                    break;
-
-                case Operation.KILL_RELVEL:
-                    if (!core.target.NormalTargetExists)
-                    {
-                        error = true;
-                        errorMessage = "must select a target to match velocities with.";
-                    }
-                    else if (o.referenceBody != core.target.Orbit.referenceBody)
-                    {
-                        error = true;
-                        errorMessage = "target must be in the same sphere of influence.";
-                    }
-                    break;
-
-<<<<<<< HEAD
-            case Operation.SEMI_MAJOR:
-                if(o.Radius(UT) > 2*newSMA) {
-                    error = true;
-                    errorMessage = "cannot make Semi-Major Axis less than twice the burn altitude plus the radius of " + o.referenceBody.theName + "(" + MuUtils.ToSI(o.referenceBody.Radius, 3) + "m)";
-                }
-                else if (2*newSMA > o.Radius(UT) + o.referenceBody.sphereOfInfluence) {
-                    errorMessage = "Warning: new Semi-Major Axis is very large, and may result in a hyberbolic orbit";
-                }
-                break;
-=======
-                case Operation.LAN:
-                    if (o.inclination < 10)
-                    {
-                        errorMessage = "Warning: orbital plane has a low inclination of " + o.inclination + "º (recommend > 10º) and so maneuver may not be accurate";
-                    }
-                    break;
->>>>>>> d9a80c8b
-            }
-
-            if (error) errorMessage = "Couldn't plot maneuver: " + errorMessage;
-
-            return !error;
-        }
-
-        void MakeNodeForOperation(Orbit o, double UT)
-        {
-        	MakeNodeForOperation(o, UT, operation, newPeA, newApA, newInc, courseCorrectFinalPeA, moonReturnAltitude, interceptInterval);
-        }
-        
-        void MakeNodeForOperation(Orbit o, double UT, Operation op, double newPeA, double newApA, double newInc, double courseCorrectFinalPeA, double moonReturnAltitude, double interceptInterval)
-        {
-            Vector3d dV = Vector3d.zero;
-
-            double bodyRadius = o.referenceBody.Radius;
-            
-//            print(newPeA + " - " + this.newPeA + "\n" + 
-//                  newApA + " - " + this.newApA + "\n" + 
-//                  newInc + " - " + this.newInc + "\n" + 
-//                  courseCorrectFinalPeA + " - " + this.courseCorrectFinalPeA + "\n" + 
-//                  moonReturnAltitude + " - " + this.moonReturnAltitude + "\n" + 
-//                  interceptInterval + " - " + this.interceptInterval);
-
-            switch (op)
-            {
-                case Operation.CIRCULARIZE:
-                    dV = OrbitalManeuverCalculator.DeltaVToCircularize(o, UT);
-                    break;
-
-                case Operation.ELLIPTICIZE:
-                    dV = OrbitalManeuverCalculator.DeltaVToEllipticize(o, UT, newPeA + bodyRadius, newApA + bodyRadius);
-                    break;
-
-                case Operation.PERIAPSIS:
-                    dV = OrbitalManeuverCalculator.DeltaVToChangePeriapsis(o, UT, newPeA + bodyRadius);
-                    break;
-
-                case Operation.APOAPSIS:
-                    dV = OrbitalManeuverCalculator.DeltaVToChangeApoapsis(o, UT, newApA + bodyRadius);
-                    break;
-
-                case Operation.INCLINATION:
-                    dV = OrbitalManeuverCalculator.DeltaVToChangeInclination(o, UT, newInc);
-                    break;
-
-                case Operation.PLANE:
-                    if (timeReference == TimeReference.REL_ASCENDING)
-                    {
-                        dV = OrbitalManeuverCalculator.DeltaVAndTimeToMatchPlanesAscending(o, core.target.Orbit, UT, out UT);
-                    }
-                    else
-                    {
-                        dV = OrbitalManeuverCalculator.DeltaVAndTimeToMatchPlanesDescending(o, core.target.Orbit, UT, out UT);
-                    }
-                    break;
-
-                case Operation.TRANSFER:
-                    dV = OrbitalManeuverCalculator.DeltaVAndTimeForHohmannTransfer(o, core.target.Orbit, UT, out UT);
-                    break;
-
-                case Operation.MOON_RETURN:
-                    dV = OrbitalManeuverCalculator.DeltaVAndTimeForMoonReturnEjection(o, UT, o.referenceBody.referenceBody.Radius + moonReturnAltitude, out UT);
-                    break;
-
-                case Operation.COURSE_CORRECTION:
-                    CelestialBody targetBody = core.target.Target as CelestialBody;
-                    if (targetBody != null)
-                    {
-                        dV = OrbitalManeuverCalculator.DeltaVAndTimeForCheapestCourseCorrection(o, UT, core.target.Orbit, targetBody, targetBody.Radius + courseCorrectFinalPeA, out UT);
-                    }
-                    else
-                    {
-                        dV = OrbitalManeuverCalculator.DeltaVAndTimeForCheapestCourseCorrection(o, UT, core.target.Orbit, out UT);
-                    }
-                    break;
-
-                case Operation.INTERPLANETARY_TRANSFER:
-                    dV = OrbitalManeuverCalculator.DeltaVAndTimeForInterplanetaryTransferEjection(o, UT, core.target.Orbit, true, out UT);
-                    break;
-
-                case Operation.LAMBERT:
-                    dV = OrbitalManeuverCalculator.DeltaVToInterceptAtTime(o, UT, core.target.Orbit, UT + interceptInterval);
-                    break;
-
-                case Operation.KILL_RELVEL:
-                    dV = OrbitalManeuverCalculator.DeltaVToMatchVelocities(o, UT, core.target.Orbit);
-                    break;
-
-                case Operation.RESONANT_ORBIT:
-                    dV = OrbitalManeuverCalculator.DeltaVToResonantOrbit(o, UT, (double)resonanceNumerator.val / resonanceDenominator.val);
-                    break;
-
-<<<<<<< HEAD
-            case Operation.SEMI_MAJOR:
-                dV = OrbitalManeuverCalculator.DeltaVForSemiMajorAxis (o, UT, newSMA);
-                break;
-=======
-                case Operation.LAN:
-                    dV = OrbitalManeuverCalculator.DeltaVToShiftLAN(o, UT, core.target.targetLongitude);
-                    break;
->>>>>>> d9a80c8b
-            }
-
-            vessel.PlaceManeuverNode(o, dV, UT);
-        }
-
-        public struct NodePlanningResult
-        {
-        	public bool Success;
-        	public string Error;
-        	public string TimeError;
-        }
-        
-        public NodePlanningResult PlanNode(Operation op, TimeReference timeRef, double leadingTime, double newPeA, double newApA, double newInc, double courseCorrectFinalPeA, double moonReturnAltitude, double interceptInterval, bool planLast = false)
-        {
-        	NodePlanningResult result = new MechJebModuleManeuverPlanner.NodePlanningResult();
-        	result.Success = true;
-        	var UT = DoChooseTimeGUI(op, timeRef, out result.TimeError, false, leadingTime);
-        	if (result.TimeError == "" && CheckPreconditions(vessel.GetPatchAtUT(UT), UT, op, newPeA, newApA, newInc)) {
-       			MakeNodeForOperation(vessel.GetPatchAtUT(UT), UT, op, newPeA, newApA, newInc, courseCorrectFinalPeA, moonReturnAltitude, interceptInterval);
-        	}
-        	else {
-        		result.Success = false;
-        	}
-       		result.Error = errorMessage;
-       		errorMessage = "";
-       		result.Success = (result.Success == true && result.Error == "" && result.TimeError == "");
-        	return result;
-        }
-        
-        public override GUILayoutOption[] WindowOptions()
-        {
-            return new GUILayoutOption[] { GUILayout.Width(300), GUILayout.Height(150) };
-        }
-
-        public override string GetName()
-        {
-            return "Maneuver Planner";
-        }
-    }
-}
+﻿﻿using System;
+using System.Collections.Generic;
+using System.Linq;
+using System.Text;
+using UnityEngine;
+
+namespace MuMech
+{
+    public class MechJebModuleManeuverPlanner : DisplayModule
+    {
+        public MechJebModuleManeuverPlanner(MechJebCore core) : base(core)
+        {
+            references[Operation.CIRCULARIZE] = new TimeReference[] { TimeReference.APOAPSIS, TimeReference.PERIAPSIS, TimeReference.ALTITUDE, TimeReference.X_FROM_NOW };
+            references[Operation.PERIAPSIS] = new TimeReference[] { TimeReference.X_FROM_NOW, TimeReference.APOAPSIS, TimeReference.PERIAPSIS };
+            references[Operation.APOAPSIS] = new TimeReference[] { TimeReference.X_FROM_NOW, TimeReference.APOAPSIS, TimeReference.PERIAPSIS };
+            references[Operation.ELLIPTICIZE] = new TimeReference[] { TimeReference.X_FROM_NOW };
+            references[Operation.SEMI_MAJOR] = new TimeReference[] { TimeReference.X_FROM_NOW, TimeReference.APOAPSIS, TimeReference.PERIAPSIS };
+            references[Operation.INCLINATION] = new TimeReference[] { TimeReference.EQ_ASCENDING, TimeReference.EQ_DESCENDING, TimeReference.X_FROM_NOW };
+            references[Operation.PLANE] = new TimeReference[] { TimeReference.REL_ASCENDING, TimeReference.REL_DESCENDING };
+            references[Operation.TRANSFER] = new TimeReference[] { TimeReference.COMPUTED };
+            references[Operation.MOON_RETURN] = new TimeReference[] { TimeReference.COMPUTED };
+            references[Operation.INTERPLANETARY_TRANSFER] = new TimeReference[] { TimeReference.COMPUTED };
+            references[Operation.COURSE_CORRECTION] = new TimeReference[] { TimeReference.COMPUTED };
+            references[Operation.LAMBERT] = new TimeReference[] { TimeReference.X_FROM_NOW };
+            references[Operation.KILL_RELVEL] = new TimeReference[] { TimeReference.CLOSEST_APPROACH, TimeReference.X_FROM_NOW };
+            references[Operation.RESONANT_ORBIT] = new TimeReference[] { TimeReference.APOAPSIS, TimeReference.PERIAPSIS, TimeReference.X_FROM_NOW };
+            references[Operation.LAN] = new TimeReference[] { TimeReference.APOAPSIS, TimeReference.PERIAPSIS, TimeReference.X_FROM_NOW };
+        }
+
+        public enum Operation
+        {
+            CIRCULARIZE, PERIAPSIS, APOAPSIS, ELLIPTICIZE, SEMI_MAJOR, INCLINATION, PLANE, TRANSFER, MOON_RETURN,
+            INTERPLANETARY_TRANSFER, COURSE_CORRECTION, LAMBERT, KILL_RELVEL, RESONANT_ORBIT, LAN
+        };
+        static int numOperations = Enum.GetNames(typeof(Operation)).Length;
+        string[] operationStrings = new string[]{"circularize", "change periapsis", "change apoapsis", "change both Pe and Ap", "change semi-major axis",
+                  "change inclination", "match planes with target", "Hohmann transfer to target", "return from a moon",
+                  "transfer to another planet", "fine tune closest approach to target", "intercept target at chosen time", "match velocities with target", "resonant orbit", "change longitude of ascending node"};
+
+        public enum TimeReference
+        {
+            COMPUTED, X_FROM_NOW, APOAPSIS, PERIAPSIS, ALTITUDE, EQ_ASCENDING, EQ_DESCENDING,
+            REL_ASCENDING, REL_DESCENDING, CLOSEST_APPROACH
+        };
+        static int numTimeReferences = Enum.GetNames(typeof(TimeReference)).Length;
+
+        Operation operation = Operation.CIRCULARIZE;
+        TimeReference timeReference = TimeReference.X_FROM_NOW;
+        bool createNode = true;
+
+        [Persistent(pass = (int)Pass.Global)]
+        public EditableDoubleMult newPeA = new EditableDoubleMult(100000, 1000);
+        [Persistent(pass = (int)Pass.Global)]
+        public EditableDoubleMult newApA = new EditableDoubleMult(200000, 1000);
+        [Persistent(pass = (int)Pass.Global)]
+        public EditableDoubleMult newSMA = new EditableDoubleMult(800000, 1000);
+        [Persistent(pass = (int)Pass.Global)]
+        public EditableDoubleMult courseCorrectFinalPeA = new EditableDoubleMult(200000, 1000);
+        [Persistent(pass = (int)Pass.Global)]
+        public EditableDoubleMult moonReturnAltitude = new EditableDoubleMult(100000, 1000);
+        [Persistent(pass = (int)Pass.Global)]
+        public EditableDouble newInc = 0;
+        [Persistent(pass = (int)Pass.Global)]
+        public EditableTime leadTime = 0;
+        [Persistent(pass = (int)Pass.Global)]
+        public EditableDoubleMult circularizeAltitude = new EditableDoubleMult(150000, 1000);
+        [Persistent(pass = (int)Pass.Global)]
+        public EditableTime interceptInterval = 3600;
+        [Persistent(pass = (int)Pass.Global)]
+        public EditableInt resonanceNumerator = 2;
+        [Persistent(pass = (int)Pass.Global)]
+        public EditableInt resonanceDenominator = 3;
+        [Persistent(pass = (int)Pass.Global)]
+        public EditableDouble newLAN = 0;
+
+        Dictionary<Operation, TimeReference[]> references = new Dictionary<Operation, TimeReference[]>();
+
+        string errorMessage = "";
+
+        protected override void WindowGUI(int windowID)
+        {
+            GUILayout.BeginVertical();
+
+            List<ManeuverNode> maneuverNodes = GetManeuverNodes();
+            bool anyNodeExists = (maneuverNodes.Count() > 0);
+
+            if (anyNodeExists)
+            {
+                GUILayout.BeginHorizontal();
+                if (GUILayout.Button(createNode ? "Create a new" : "Change the last"))
+                {
+                    createNode = !createNode;
+                }
+                GUILayout.Label("maneuver node to:");
+                GUILayout.EndHorizontal();
+            }
+            else
+            {
+                GUILayout.Label("Create a new maneuver node to:");
+                createNode = true;
+            }
+
+            operation = (Operation)GuiUtils.ArrowSelector((int)operation, numOperations, operationStrings[(int)operation]);
+
+            DoOperationParametersGUI();
+
+            double UT = DoChooseTimeGUI();
+
+            bool makingNode = false;
+            bool executingNode = false;
+            GUILayout.BeginHorizontal();
+            if (GUILayout.Button("Create node"))
+            {
+                makingNode = true;
+                executingNode = false;
+            }
+            if (core.node != null && GUILayout.Button("Create and execute"))
+            {
+                makingNode = true;
+                executingNode = true;
+            }
+            GUILayout.EndHorizontal();
+
+            if (makingNode)
+            {
+                //handle updating an existing node by removing it and then re-creating it
+                ManeuverNode removedNode = null;
+                if (!createNode)
+                {
+                    removedNode = maneuverNodes.Last();
+                    vessel.patchedConicSolver.RemoveManeuverNode(removedNode);
+                }
+
+                Orbit o = vessel.GetPatchAtUT(UT);
+                if (CheckPreconditions(o, UT))
+                {
+                    MakeNodeForOperation(o, UT);
+                    if (executingNode && core.node != null) core.node.ExecuteOneNode(this);
+                }
+                else if (!createNode)
+                {
+                    //Add removed node back in, since we decided not to create a new one.
+                    vessel.patchedConicSolver.AddManeuverNode(removedNode.UT).OnGizmoUpdated(removedNode.DeltaV, removedNode.UT);
+                }
+            }
+
+            if (errorMessage.Length > 0)
+            {
+                GUIStyle s = new GUIStyle(GUI.skin.label);
+                s.normal.textColor = Color.yellow;
+                GUILayout.Label(errorMessage, s);
+            }
+
+            if (GUILayout.Button("Remove ALL nodes"))
+            {
+                vessel.RemoveAllManeuverNodes();
+            }
+
+            if (core.node != null)
+            {
+                if (anyNodeExists && !core.node.enabled)
+                {
+                    if (GUILayout.Button("Execute next node"))
+                    {
+                        core.node.ExecuteOneNode(this);
+                    }
+
+                    if (vessel.patchedConicSolver.maneuverNodes.Count > 1)
+                    {
+                        if (GUILayout.Button("Execute all nodes"))
+                        {
+                            core.node.ExecuteAllNodes(this);
+                        }
+                    }
+                }
+                else if (core.node.enabled)
+                {
+                    if (GUILayout.Button("Abort node execution"))
+                    {
+                        core.node.Abort();
+                    }
+                }
+
+                GUILayout.BeginHorizontal();
+                core.node.autowarp = GUILayout.Toggle(core.node.autowarp, "Auto-warp", GUILayout.ExpandWidth(true));
+                GUILayout.Label("Tolerance:", GUILayout.ExpandWidth(false));
+                core.node.tolerance.text = GUILayout.TextField(core.node.tolerance.text, GUILayout.Width(35), GUILayout.ExpandWidth(false));
+                GUILayout.Label("m/s", GUILayout.ExpandWidth(false));
+                GUILayout.EndHorizontal();
+            }
+
+            GUILayout.EndVertical();
+
+            base.WindowGUI(windowID);
+        }
+
+        List<ManeuverNode> GetManeuverNodes()
+        {
+            MechJebModuleLandingPredictions predictor = core.GetComputerModule<MechJebModuleLandingPredictions>();
+            if (predictor == null) return vessel.patchedConicSolver.maneuverNodes;
+            else return vessel.patchedConicSolver.maneuverNodes.Where(n => n != predictor.aerobrakeNode).ToList();
+        }
+
+        void DoOperationParametersGUI()
+        {
+            switch (operation)
+            {
+                case Operation.CIRCULARIZE:
+                    GUILayout.Label("Schedule the burn");
+                    break;
+
+                case Operation.ELLIPTICIZE:
+                    GuiUtils.SimpleTextBox("New periapsis:", newPeA, "km");
+                    GuiUtils.SimpleTextBox("New apoapsis:", newApA, "km");
+                    GUILayout.Label("Schedule the burn");
+                    break;
+
+                case Operation.PERIAPSIS:
+                    GuiUtils.SimpleTextBox("New periapsis:", newPeA, "km");
+                    GUILayout.Label("Schedule the burn");
+                    break;
+
+                case Operation.APOAPSIS:
+                    GuiUtils.SimpleTextBox("New apoapsis:", newApA, "km");
+                    GUILayout.Label("Schedule the burn");
+                    break;
+
+                case Operation.INCLINATION:
+                    GuiUtils.SimpleTextBox("New inclination:", newInc, "º");
+                    GUILayout.Label("Schedule the burn");
+                    break;
+
+                case Operation.PLANE:
+                    GUILayout.Label("Schedule the burn");
+                    break;
+
+                case Operation.TRANSFER:
+                    GUILayout.Label("Schedule the burn at the next transfer window.");
+                    break;
+
+                case Operation.MOON_RETURN:
+                    GuiUtils.SimpleTextBox("Approximate final periapsis:", moonReturnAltitude, "km");
+                    GUILayout.Label("Schedule the burn at the next return window.");
+                    break;
+
+                case Operation.INTERPLANETARY_TRANSFER:
+                    GUILayout.Label("Schedule the burn at the next transfer window.");
+                    break;
+
+                case Operation.COURSE_CORRECTION:
+                    if (core.target.Target is CelestialBody) GuiUtils.SimpleTextBox("Approximate final periapsis", courseCorrectFinalPeA, "km");
+                    GUILayout.Label("Schedule the burn to minimize the required ΔV.");
+                    break;
+
+                case Operation.LAMBERT:
+                    GuiUtils.SimpleTextBox("Time after burn to intercept target:", interceptInterval);
+                    GUILayout.Label("Schedule the burn");
+                    break;
+
+                case Operation.KILL_RELVEL:
+                    GUILayout.Label("Schedule the burn");
+                    break;
+
+                case Operation.RESONANT_ORBIT:
+                    GUILayout.Label("Change your orbital period to " + resonanceNumerator.val + "/" + resonanceDenominator.val + " of your current orbital period");
+                    GUILayout.BeginHorizontal();
+                    GUILayout.Label("New orbital period ratio :", GUILayout.ExpandWidth(true));
+                    resonanceNumerator.text = GUILayout.TextField(resonanceNumerator.text, GUILayout.Width(30));
+                    GUILayout.Label("/", GUILayout.ExpandWidth(false));
+                    resonanceDenominator.text = GUILayout.TextField(resonanceDenominator.text, GUILayout.Width(30));
+                    GUILayout.EndHorizontal();
+                    break;
+
+	            case Operation.SEMI_MAJOR:
+    	            GuiUtils.SimpleTextBox ("New Semi-Major Axis:", newSMA, "km");
+        	        GUILayout.Label ("Schedule the burn");
+            	    break;
+				
+                case Operation.LAN:
+                    GUILayout.Label("Schedule the burn");
+                    GUILayout.Label("New Longitude of Ascending Node:");
+                    core.target.targetLongitude.DrawEditGUI(EditableAngle.Direction.EW);
+                    break;
+            }
+        }
+
+        double DoChooseTimeGUI() // function to maintain 'legacy' use
+        {
+        	string error;
+        	return DoChooseTimeGUI(operation, TimeReference.COMPUTED, out error, true);
+        }
+
+        double DoChooseTimeGUI(Operation op, TimeReference timeRef, out string timeErrorMessage, bool InvolveGUI = true, double leadingTime = 0)
+        {
+            if (InvolveGUI) {
+	            TimeReference[] allowedReferences = references[op];
+
+	            int referenceIndex = 0;
+	            if (allowedReferences.Contains(timeReference)) referenceIndex = Array.IndexOf(allowedReferences, timeReference);
+
+	            referenceIndex = GuiUtils.ArrowSelector(referenceIndex, allowedReferences.Length, () =>
+	                {
+	                    switch (timeReference)
+	                    {
+	                        case TimeReference.APOAPSIS: GUILayout.Label("at the next apoapsis"); break;
+	                        case TimeReference.CLOSEST_APPROACH: GUILayout.Label("at closest approach to target"); break;
+	                        case TimeReference.EQ_ASCENDING: GUILayout.Label("at the equatorial AN"); break;
+	                        case TimeReference.EQ_DESCENDING: GUILayout.Label("at the equatorial DN"); break;
+	                        case TimeReference.PERIAPSIS: GUILayout.Label("at the next periapsis"); break;
+	                        case TimeReference.REL_ASCENDING: GUILayout.Label("at the next AN with the target."); break;
+	                        case TimeReference.REL_DESCENDING: GUILayout.Label("at the next DN with the target."); break;
+	
+	                        case TimeReference.X_FROM_NOW:
+	                            leadTime.text = GUILayout.TextField(leadTime.text, GUILayout.Width(50));
+	                            GUILayout.Label(" from now");
+	                            break;
+	
+	                        case TimeReference.ALTITUDE:
+	                            GuiUtils.SimpleTextBox("at an altitude of", circularizeAltitude, "km");
+	                            break;
+	                    }
+	                });
+
+	            timeReference = allowedReferences[referenceIndex];
+            }
+
+            timeErrorMessage = "";
+
+            bool error = false;
+
+            double UT = vesselState.time;
+
+            Orbit o = orbit;
+
+            List<ManeuverNode> maneuverNodes = GetManeuverNodes();
+            if (maneuverNodes.Count() > 0)
+            {
+            	if (InvolveGUI) { GUILayout.Label("after the last maneuver node."); }
+                ManeuverNode last = maneuverNodes.Last();
+                UT = last.UT;
+                o = last.nextPatch;
+            }
+
+            switch (InvolveGUI ? timeReference : timeRef)
+            {
+                case TimeReference.X_FROM_NOW:
+            		UT += (InvolveGUI ? leadTime.val : leadingTime);
+                    break;
+
+                case TimeReference.APOAPSIS:
+                    if (o.eccentricity < 1)
+                    {
+                        UT = o.NextApoapsisTime(UT);
+                    }
+                    else
+                    {
+                        error = true;
+                        timeErrorMessage = "Warning: orbit is hyperbolic, so apoapsis doesn't exist.";
+                    }
+                    break;
+
+                case TimeReference.PERIAPSIS:
+                    UT = o.NextPeriapsisTime(UT);
+                    break;
+
+                case TimeReference.CLOSEST_APPROACH:
+                    if (core.target.NormalTargetExists)
+                    {
+                        UT = o.NextClosestApproachTime(core.target.Orbit, UT);
+                    }
+                    else
+                    {
+                        error = true;
+                        timeErrorMessage = "Warning: no target selected.";
+                    }
+                    break;
+
+                case TimeReference.ALTITUDE:
+                    if (circularizeAltitude > o.PeA && (circularizeAltitude < o.ApA || o.eccentricity >= 1))
+                    {
+                        UT = o.NextTimeOfRadius(UT, o.referenceBody.Radius + circularizeAltitude);
+                    }
+                    else
+                    {
+                        error = true;
+                        timeErrorMessage = "Warning: can't circularize at this altitude, since current orbit does not reach it.";
+                    }
+                    break;
+
+                case TimeReference.EQ_ASCENDING:
+                    if (o.AscendingNodeEquatorialExists())
+                    {
+                        UT = o.TimeOfAscendingNodeEquatorial(UT);
+                    }
+                    else
+                    {
+                        error = true;
+                        timeErrorMessage = "Warning: equatorial ascending node doesn't exist.";
+                    }
+                    break;
+
+                case TimeReference.EQ_DESCENDING:
+                    if (o.DescendingNodeEquatorialExists())
+                    {
+                        UT = o.TimeOfDescendingNodeEquatorial(UT);
+                    }
+                    else
+                    {
+                        error = true;
+                        timeErrorMessage = "Warning: equatorial descending node doesn't exist.";
+                    }
+                    break;
+
+            }
+
+            if (op == Operation.COURSE_CORRECTION && core.target.NormalTargetExists)
+            {
+                Orbit correctionPatch = o;
+                while (correctionPatch != null)
+                {
+                    if (correctionPatch.referenceBody == core.target.Orbit.referenceBody)
+                    {
+                        o = correctionPatch;
+                        UT = correctionPatch.StartUT;
+                        break;
+                    }
+                    correctionPatch = vessel.GetNextPatch(correctionPatch);
+                }
+            }
+
+            if (error && InvolveGUI)
+            {
+                GUIStyle s = new GUIStyle(GUI.skin.label);
+                s.normal.textColor = Color.yellow;
+                GUILayout.Label(timeErrorMessage, s);
+            }
+
+            return UT;
+        }
+
+        bool CheckPreconditions(Orbit o, double UT)
+        {
+        	return CheckPreconditions(o, UT, operation, newPeA, newApA, newInc);
+        }
+        
+        bool CheckPreconditions(Orbit o, double UT, Operation op, double newPeA, double newApA, double newInc)
+        {
+            errorMessage = "";
+            bool error = false;
+
+            string burnAltitude = MuUtils.ToSI(o.Radius(UT) - o.referenceBody.Radius) + "m";
+
+            switch (op)
+            {
+                case Operation.CIRCULARIZE:
+                    break;
+
+                case Operation.ELLIPTICIZE:
+                    if (o.referenceBody.Radius + newPeA > o.Radius(UT))
+                    {
+                        error = true;
+                        errorMessage = "new periapsis cannot be higher than the altitude of the burn (" + burnAltitude + ")";
+                    }
+                    else if (o.referenceBody.Radius + newApA < o.Radius(UT))
+                    {
+                        error = true;
+                        errorMessage = "new apoapsis cannot be lower than the altitude of the burn (" + burnAltitude + ")";
+                    }
+                    else if (newPeA < -o.referenceBody.Radius)
+                    {
+                        error = true;
+                        errorMessage = "new periapsis cannot be lower than minus the radius of " + o.referenceBody.theName + "(-" + MuUtils.ToSI(o.referenceBody.Radius, 3) + "m)";
+                    }
+                    break;
+
+                case Operation.PERIAPSIS:
+                    if (o.referenceBody.Radius + newPeA > o.Radius(UT))
+                    {
+                        error = true;
+                        errorMessage = "new periapsis cannot be higher than the altitude of the burn (" + burnAltitude + ")";
+                    }
+                    else if (newPeA < -o.referenceBody.Radius)
+                    {
+                        error = true;
+                        errorMessage = "new periapsis cannot be lower than minus the radius of " + o.referenceBody.theName + "(-" + MuUtils.ToSI(o.referenceBody.Radius, 3) + "m)";
+                    }
+                    break;
+
+                case Operation.APOAPSIS:
+                    if (o.referenceBody.Radius + newApA < o.Radius(UT))
+                    {
+                        error = true;
+                        errorMessage = "new apoapsis cannot be lower than the altitude of the burn (" + burnAltitude + ")";
+                    }
+                    break;
+
+                case Operation.INCLINATION:
+                    break;
+
+                case Operation.PLANE:
+                    if (!core.target.NormalTargetExists)
+                    {
+                        error = true;
+                        errorMessage = "must select a target to match planes with.";
+                    }
+                    else if (o.referenceBody != core.target.Orbit.referenceBody)
+                    {
+                        error = true;
+                        errorMessage = "can only match planes with an object in the same sphere of influence.";
+                    }
+                    else if (timeReference == TimeReference.REL_ASCENDING)
+                    {
+                        if (!o.AscendingNodeExists(core.target.Orbit))
+                        {
+                            error = true;
+                            errorMessage = "ascending node with target doesn't exist.";
+                        }
+                    }
+                    else
+                    {
+                        if (!o.DescendingNodeExists(core.target.Orbit))
+                        {
+                            error = true;
+                            errorMessage = "descending node with target doesn't exist.";
+                        }
+                    }
+                    break;
+
+                case Operation.TRANSFER:
+                    if (!core.target.NormalTargetExists)
+                    {
+                        error = true;
+                        errorMessage = "must select a target for the Hohmann transfer.";
+                    }
+                    else if (o.referenceBody != core.target.Orbit.referenceBody)
+                    {
+                        error = true;
+                        errorMessage = "target for Hohmann transfer must be in the same sphere of influence.";
+                    }
+                    else if (o.eccentricity > 1)
+                    {
+                        error = true;
+                        errorMessage = "starting orbit for Hohmann transfer must not be hyperbolic.";
+                    }
+                    else if (core.target.Orbit.eccentricity > 1)
+                    {
+                        error = true;
+                        errorMessage = "target orbit for Hohmann transfer must not be hyperbolic.";
+                    }
+                    else if (o.RelativeInclination(core.target.Orbit) > 30 && o.RelativeInclination(core.target.Orbit) < 150)
+                    {
+                        errorMessage = "Warning: target's orbital plane is at a " + o.RelativeInclination(core.target.Orbit).ToString("F0") + "º angle to starting orbit's plane (recommend at most 30º). Planned transfer may not intercept target properly.";
+                    }
+                    else if (o.eccentricity > 0.2)
+                    {
+                        errorMessage = "Warning: Recommend starting Hohmann transfers from a near-circular orbit (eccentricity < 0.2). Planned transfer is starting from an orbit with eccentricity " + o.eccentricity.ToString("F2") + " and so may not intercept target properly.";
+                    }
+                    break;
+
+                case Operation.COURSE_CORRECTION:
+                    if (!core.target.NormalTargetExists)
+                    {
+                        error = true;
+                        errorMessage = "must select a target for the course correction.";
+                    }
+                    else if (o.referenceBody != core.target.Orbit.referenceBody)
+                    {
+                        error = true;
+                        errorMessage = "target for course correction must be in the same sphere of influence";
+                    }
+                    else if (o.NextClosestApproachTime(core.target.Orbit, UT) < UT + 1 ||
+                        o.NextClosestApproachDistance(core.target.Orbit, UT) > core.target.Orbit.semiMajorAxis * 0.2)
+                    {
+                        errorMessage = "Warning: orbit before course correction doesn't seem to approach target very closely. Planned course correction may be extreme. Recommend plotting an approximate intercept orbit and then plotting a course correction.";
+                    }
+                    break;
+
+                case Operation.INTERPLANETARY_TRANSFER:
+                    if (!core.target.NormalTargetExists)
+                    {
+                        error = true;
+                        errorMessage = "must select a target for the interplanetary transfer.";
+                    }
+                    else if (o.referenceBody.referenceBody == null)
+                    {
+                        error = true;
+                        errorMessage = "doesn't make sense to plot an interplanetary transfer from an orbit around " + o.referenceBody.theName + ".";
+                    }
+                    else if (o.referenceBody.referenceBody != core.target.Orbit.referenceBody)
+                    {
+                        error = true;
+                        if (o.referenceBody == core.target.Orbit.referenceBody) errorMessage = "use regular Hohmann transfer function to intercept another body orbiting " + o.referenceBody.theName + ".";
+                        else errorMessage = "an interplanetary transfer from within " + o.referenceBody.theName + "'s sphere of influence must target a body that orbits " + o.referenceBody.theName + "'s parent, " + o.referenceBody.referenceBody.theName + ".";
+                    }
+                    else if (o.referenceBody.orbit.RelativeInclination(core.target.Orbit) > 30)
+                    {
+                        errorMessage = "Warning: target's orbital plane is at a " + o.RelativeInclination(core.target.Orbit).ToString("F0") + "º angle to " + o.referenceBody.theName + "'s orbital plane (recommend at most 30º). Planned interplanetary transfer may not intercept target properly.";
+                    }
+                    else
+                    {
+                        double relativeInclination = Vector3d.Angle(o.SwappedOrbitNormal(), o.referenceBody.orbit.SwappedOrbitNormal());
+                        if (relativeInclination > 10)
+                        {
+                            errorMessage = "Warning: Recommend starting interplanetary transfers from " + o.referenceBody.theName + " from an orbit in the same plane as " + o.referenceBody.theName + "'s orbit around " + o.referenceBody.referenceBody.theName + ". Starting orbit around " + o.referenceBody.theName + " is inclined " + relativeInclination.ToString("F1") + "º with respect to " + o.referenceBody.theName + "'s orbit around " + o.referenceBody.referenceBody.theName + " (recommend < 10º). Planned transfer may not intercept target properly.";
+                        }
+                        else if (o.eccentricity > 0.2)
+                        {
+                            errorMessage = "Warning: Recommend starting interplanetary transfers from a near-circular orbit (eccentricity < 0.2). Planned transfer is starting from an orbit with eccentricity " + o.eccentricity.ToString("F2") + " and so may not intercept target properly.";
+                        }
+                    }
+                    break;
+
+                case Operation.MOON_RETURN:
+                    if (o.referenceBody.referenceBody == null)
+                    {
+                        error = true;
+                        errorMessage = o.referenceBody.theName + " is not orbiting another body you could return to.";
+                    }
+                    else if (o.eccentricity > 0.2)
+                    {
+                        errorMessage = "Warning: Recommend starting moon returns from a near-circular orbit (eccentricity < 0.2). Planned return is starting from an orbit with eccentricity " + o.eccentricity.ToString("F2") + " and so may not be accurate.";
+                    }
+                    break;
+
+                case Operation.LAMBERT:
+                    if (!core.target.NormalTargetExists)
+                    {
+                        error = true;
+                        errorMessage = "must select a target to intercept.";
+                    }
+                    else if (o.referenceBody != core.target.Orbit.referenceBody)
+                    {
+                        error = true;
+                        errorMessage = "target must be in the same sphere of influence.";
+                    }
+                    break;
+
+                case Operation.KILL_RELVEL:
+                    if (!core.target.NormalTargetExists)
+                    {
+                        error = true;
+                        errorMessage = "must select a target to match velocities with.";
+                    }
+                    else if (o.referenceBody != core.target.Orbit.referenceBody)
+                    {
+                        error = true;
+                        errorMessage = "target must be in the same sphere of influence.";
+                    }
+                    break;
+
+	            case Operation.SEMI_MAJOR:
+   	            	if(o.Radius(UT) > 2*newSMA) {
+   	            		error = true;
+   	                 	errorMessage = "cannot make Semi-Major Axis less than twice the burn altitude plus the radius of " + o.referenceBody.theName + "(" + MuUtils.ToSI(o.referenceBody.Radius, 3) + "m)";
+   	             	}
+   	             	else if (2*newSMA > o.Radius(UT) + o.referenceBody.sphereOfInfluence) {
+   	                 	errorMessage = "Warning: new Semi-Major Axis is very large, and may result in a hyberbolic orbit";
+   	             	}
+   	             	break;
+				
+                case Operation.LAN:
+                    if (o.inclination < 10)
+                    {
+                        errorMessage = "Warning: orbital plane has a low inclination of " + o.inclination + "º (recommend > 10º) and so maneuver may not be accurate";
+                    }
+                    break;
+            }
+
+            if (error) errorMessage = "Couldn't plot maneuver: " + errorMessage;
+
+            return !error;
+        }
+
+        void MakeNodeForOperation(Orbit o, double UT)
+        {
+        	MakeNodeForOperation(o, UT, operation, newPeA, newApA, newInc, courseCorrectFinalPeA, moonReturnAltitude, interceptInterval);
+        }
+        
+        void MakeNodeForOperation(Orbit o, double UT, Operation op, double newPeA, double newApA, double newInc, double courseCorrectFinalPeA, double moonReturnAltitude, double interceptInterval)
+        {
+            Vector3d dV = Vector3d.zero;
+
+            double bodyRadius = o.referenceBody.Radius;
+            
+//            print(newPeA + " - " + this.newPeA + "\n" + 
+//                  newApA + " - " + this.newApA + "\n" + 
+//                  newInc + " - " + this.newInc + "\n" + 
+//                  courseCorrectFinalPeA + " - " + this.courseCorrectFinalPeA + "\n" + 
+//                  moonReturnAltitude + " - " + this.moonReturnAltitude + "\n" + 
+//                  interceptInterval + " - " + this.interceptInterval);
+
+            switch (op)
+            {
+                case Operation.CIRCULARIZE:
+                    dV = OrbitalManeuverCalculator.DeltaVToCircularize(o, UT);
+                    break;
+
+                case Operation.ELLIPTICIZE:
+                    dV = OrbitalManeuverCalculator.DeltaVToEllipticize(o, UT, newPeA + bodyRadius, newApA + bodyRadius);
+                    break;
+
+                case Operation.PERIAPSIS:
+                    dV = OrbitalManeuverCalculator.DeltaVToChangePeriapsis(o, UT, newPeA + bodyRadius);
+                    break;
+
+                case Operation.APOAPSIS:
+                    dV = OrbitalManeuverCalculator.DeltaVToChangeApoapsis(o, UT, newApA + bodyRadius);
+                    break;
+
+                case Operation.INCLINATION:
+                    dV = OrbitalManeuverCalculator.DeltaVToChangeInclination(o, UT, newInc);
+                    break;
+
+                case Operation.PLANE:
+                    if (timeReference == TimeReference.REL_ASCENDING)
+                    {
+                        dV = OrbitalManeuverCalculator.DeltaVAndTimeToMatchPlanesAscending(o, core.target.Orbit, UT, out UT);
+                    }
+                    else
+                    {
+                        dV = OrbitalManeuverCalculator.DeltaVAndTimeToMatchPlanesDescending(o, core.target.Orbit, UT, out UT);
+                    }
+                    break;
+
+                case Operation.TRANSFER:
+                    dV = OrbitalManeuverCalculator.DeltaVAndTimeForHohmannTransfer(o, core.target.Orbit, UT, out UT);
+                    break;
+
+                case Operation.MOON_RETURN:
+                    dV = OrbitalManeuverCalculator.DeltaVAndTimeForMoonReturnEjection(o, UT, o.referenceBody.referenceBody.Radius + moonReturnAltitude, out UT);
+                    break;
+
+                case Operation.COURSE_CORRECTION:
+                    CelestialBody targetBody = core.target.Target as CelestialBody;
+                    if (targetBody != null)
+                    {
+                        dV = OrbitalManeuverCalculator.DeltaVAndTimeForCheapestCourseCorrection(o, UT, core.target.Orbit, targetBody, targetBody.Radius + courseCorrectFinalPeA, out UT);
+                    }
+                    else
+                    {
+                        dV = OrbitalManeuverCalculator.DeltaVAndTimeForCheapestCourseCorrection(o, UT, core.target.Orbit, out UT);
+                    }
+                    break;
+
+                case Operation.INTERPLANETARY_TRANSFER:
+                    dV = OrbitalManeuverCalculator.DeltaVAndTimeForInterplanetaryTransferEjection(o, UT, core.target.Orbit, true, out UT);
+                    break;
+
+                case Operation.LAMBERT:
+                    dV = OrbitalManeuverCalculator.DeltaVToInterceptAtTime(o, UT, core.target.Orbit, UT + interceptInterval);
+                    break;
+
+                case Operation.KILL_RELVEL:
+                    dV = OrbitalManeuverCalculator.DeltaVToMatchVelocities(o, UT, core.target.Orbit);
+                    break;
+
+                case Operation.RESONANT_ORBIT:
+                    dV = OrbitalManeuverCalculator.DeltaVToResonantOrbit(o, UT, (double)resonanceNumerator.val / resonanceDenominator.val);
+                    break;
+
+           		 case Operation.SEMI_MAJOR:
+                	dV = OrbitalManeuverCalculator.DeltaVForSemiMajorAxis (o, UT, newSMA);
+                	break;
+					
+                case Operation.LAN:
+                    dV = OrbitalManeuverCalculator.DeltaVToShiftLAN(o, UT, core.target.targetLongitude);
+                    break;
+            }
+
+            vessel.PlaceManeuverNode(o, dV, UT);
+        }
+
+        public struct NodePlanningResult
+        {
+        	public bool Success;
+        	public string Error;
+        	public string TimeError;
+        }
+        
+        public NodePlanningResult PlanNode(Operation op, TimeReference timeRef, double leadingTime, double newPeA, double newApA, double newInc, double courseCorrectFinalPeA, double moonReturnAltitude, double interceptInterval, bool planLast = false)
+        {
+        	NodePlanningResult result = new MechJebModuleManeuverPlanner.NodePlanningResult();
+        	result.Success = true;
+        	var UT = DoChooseTimeGUI(op, timeRef, out result.TimeError, false, leadingTime);
+        	if (result.TimeError == "" && CheckPreconditions(vessel.GetPatchAtUT(UT), UT, op, newPeA, newApA, newInc)) {
+       			MakeNodeForOperation(vessel.GetPatchAtUT(UT), UT, op, newPeA, newApA, newInc, courseCorrectFinalPeA, moonReturnAltitude, interceptInterval);
+        	}
+        	else {
+        		result.Success = false;
+        	}
+       		result.Error = errorMessage;
+       		errorMessage = "";
+       		result.Success = (result.Success == true && result.Error == "" && result.TimeError == "");
+        	return result;
+        }
+        
+        public override GUILayoutOption[] WindowOptions()
+        {
+            return new GUILayoutOption[] { GUILayout.Width(300), GUILayout.Height(150) };
+        }
+
+        public override string GetName()
+        {
+            return "Maneuver Planner";
+        }
+    }
+}