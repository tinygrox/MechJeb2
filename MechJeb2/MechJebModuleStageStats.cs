--- conflicted
+++ resolved
@@ -1,143 +1,139 @@
-﻿using System;
-using System.Collections.Generic;
-using System.Linq;
-using System.Text;
-using UnityEngine;
-using System.Threading;
-
-namespace MuMech
-{
-    //Other modules can request that the stage stats be computed by calling RequestUpdate
-    //This module will then run the stage stats computation in a separate thread, update
-    //the publicly available atmoStats and vacStats. Then it will disable itself unless
-    //it got another RequestUpdate in the meantime.
-    public class MechJebModuleStageStats : ComputerModule
-    {
-        public MechJebModuleStageStats(MechJebCore core) : base(core) { }
-
-        [ToggleInfoItem("ΔV include cosine losses", InfoItem.Category.Thrust, showInEditor = true)]
-        public bool dVLinearThrust = true;
-
-        public FuelFlowSimulation.Stats[] atmoStats = { };
-        public FuelFlowSimulation.Stats[] vacStats = { };
-
-        public void RequestUpdate(object controller)
-        {
-            users.Add(controller);
-            updateRequested = true;
-
-            if (HighLogic.LoadedSceneIsEditor) TryStartSimulation();
-        }
-
-        protected bool updateRequested = false;
-        protected bool simulationRunning = false;
-        protected System.Diagnostics.Stopwatch stopwatch = new System.Diagnostics.Stopwatch();
-
-        long millisecondsBetweenSimulations;
-
-        public override void OnModuleEnabled()
-        {
-            millisecondsBetweenSimulations = 0;
-            stopwatch.Start();
-        }
-
-        public override void OnModuleDisabled()
-        {
-            stopwatch.Stop();
-            stopwatch.Reset();
-        }
-
-        public override void OnFixedUpdate()
-        {
-            TryStartSimulation();
-        }
-
-        public void TryStartSimulation()
-        {
-            if ((HighLogic.LoadedSceneIsEditor || vessel.isActiveVessel) && !simulationRunning)
-            {
-                //We should be running simulations periodically, but one is not running right now. 
-                //Check if enough time has passed since the last one to start a new one:
-                if (stopwatch.ElapsedMilliseconds > millisecondsBetweenSimulations)
-                {
-                    if (updateRequested)
-                    {
-                        updateRequested = false;
-
-                        stopwatch.Stop();
-                        stopwatch.Reset();
-
-                        StartSimulation();
-                    }
-                    else
-                    {
-                        users.Clear();
-                    }
-                }
-            }
-        }
-
-        protected void StartSimulation()
-        {
-            try
-            {
-                simulationRunning = true;
-                stopwatch.Start(); //starts a timer that times how long the simulation takes
-
-                //Create two FuelFlowSimulations, one for vacuum and one for atmosphere
-                List<Part> parts = (HighLogic.LoadedSceneIsEditor ? EditorLogic.fetch.ship.parts : vessel.parts);
-                FuelFlowSimulation[] sims = { new FuelFlowSimulation(parts, dVLinearThrust), new FuelFlowSimulation(parts, dVLinearThrust) };
-
-                //Run the simulation in a separate thread
-                ThreadPool.QueueUserWorkItem(RunSimulation, sims);
-                //RunSimulation(sims);
-            }
-            catch (Exception e)
-            {
-<<<<<<< HEAD
-                print(string.Format("Exception in MechJebModuleStageStats.StartSimulation(): {0}{1}{2}", e, Environment.NewLine, e.StackTrace));
-=======
-                print(string.Format("Exception in MechJebModuleStageStats.StartSimulation(): {0}{1}{2}", e, Environment.NewLine, e.StackTrace));
->>>>>>> cea9cce5
-                
-                // Stop timing the simulation
-                stopwatch.Stop();
-                millisecondsBetweenSimulations = 500;
-                stopwatch.Reset();
-
-                // Start counting down the time to the next simulation
-                stopwatch.Start();
-                simulationRunning = false;
-            }
-        }
-
-        protected void RunSimulation(object o)
-        {
-            try
-            {
-                //Run the simulation
-                FuelFlowSimulation[] sims = (FuelFlowSimulation[])o;
-                FuelFlowSimulation.Stats[] newAtmoStats = sims[0].SimulateAllStages(1.0f, 1.0f);
-                FuelFlowSimulation.Stats[] newVacStats = sims[1].SimulateAllStages(1.0f, 0.0f);
-                atmoStats = newAtmoStats;
-                vacStats = newVacStats;
-            }
-            catch (Exception e)
-            {
-                print("Exception in MechJebModuleStageStats.RunSimulation(): " + e.StackTrace);
-            }
-
-            //see how long the simulation took
-            stopwatch.Stop();
-            long millisecondsToCompletion = stopwatch.ElapsedMilliseconds;
-            stopwatch.Reset();
-
-            //set the delay before the next simulation
-            millisecondsBetweenSimulations = 2 * millisecondsToCompletion;
-
-            //start the stopwatch that will count off this delay
-            stopwatch.Start();
-            simulationRunning = false;
-        }
-    }
-}
+﻿using System;
+using System.Collections.Generic;
+using System.Linq;
+using System.Text;
+using UnityEngine;
+using System.Threading;
+
+namespace MuMech
+{
+    //Other modules can request that the stage stats be computed by calling RequestUpdate
+    //This module will then run the stage stats computation in a separate thread, update
+    //the publicly available atmoStats and vacStats. Then it will disable itself unless
+    //it got another RequestUpdate in the meantime.
+    public class MechJebModuleStageStats : ComputerModule
+    {
+        public MechJebModuleStageStats(MechJebCore core) : base(core) { }
+
+        [ToggleInfoItem("ΔV include cosine losses", InfoItem.Category.Thrust, showInEditor = true)]
+        public bool dVLinearThrust = true;
+
+        public FuelFlowSimulation.Stats[] atmoStats = { };
+        public FuelFlowSimulation.Stats[] vacStats = { };
+
+        public void RequestUpdate(object controller)
+        {
+            users.Add(controller);
+            updateRequested = true;
+
+            if (HighLogic.LoadedSceneIsEditor) TryStartSimulation();
+        }
+
+        protected bool updateRequested = false;
+        protected bool simulationRunning = false;
+        protected System.Diagnostics.Stopwatch stopwatch = new System.Diagnostics.Stopwatch();
+
+        long millisecondsBetweenSimulations;
+
+        public override void OnModuleEnabled()
+        {
+            millisecondsBetweenSimulations = 0;
+            stopwatch.Start();
+        }
+
+        public override void OnModuleDisabled()
+        {
+            stopwatch.Stop();
+            stopwatch.Reset();
+        }
+
+        public override void OnFixedUpdate()
+        {
+            TryStartSimulation();
+        }
+
+        public void TryStartSimulation()
+        {
+            if ((HighLogic.LoadedSceneIsEditor || vessel.isActiveVessel) && !simulationRunning)
+            {
+                //We should be running simulations periodically, but one is not running right now. 
+                //Check if enough time has passed since the last one to start a new one:
+                if (stopwatch.ElapsedMilliseconds > millisecondsBetweenSimulations)
+                {
+                    if (updateRequested)
+                    {
+                        updateRequested = false;
+
+                        stopwatch.Stop();
+                        stopwatch.Reset();
+
+                        StartSimulation();
+                    }
+                    else
+                    {
+                        users.Clear();
+                    }
+                }
+            }
+        }
+
+        protected void StartSimulation()
+        {
+            try
+            {
+                simulationRunning = true;
+                stopwatch.Start(); //starts a timer that times how long the simulation takes
+
+                //Create two FuelFlowSimulations, one for vacuum and one for atmosphere
+                List<Part> parts = (HighLogic.LoadedSceneIsEditor ? EditorLogic.fetch.ship.parts : vessel.parts);
+                FuelFlowSimulation[] sims = { new FuelFlowSimulation(parts, dVLinearThrust), new FuelFlowSimulation(parts, dVLinearThrust) };
+
+                //Run the simulation in a separate thread
+                ThreadPool.QueueUserWorkItem(RunSimulation, sims);
+                //RunSimulation(sims);
+            }
+            catch (Exception e)
+            {
+                print(string.Format("Exception in MechJebModuleStageStats.StartSimulation(): {0}{1}{2}", e, Environment.NewLine, e.StackTrace));
+                
+                // Stop timing the simulation
+                stopwatch.Stop();
+                millisecondsBetweenSimulations = 500;
+                stopwatch.Reset();
+
+                // Start counting down the time to the next simulation
+                stopwatch.Start();
+                simulationRunning = false;
+            }
+        }
+
+        protected void RunSimulation(object o)
+        {
+            try
+            {
+                //Run the simulation
+                FuelFlowSimulation[] sims = (FuelFlowSimulation[])o;
+                FuelFlowSimulation.Stats[] newAtmoStats = sims[0].SimulateAllStages(1.0f, 1.0f);
+                FuelFlowSimulation.Stats[] newVacStats = sims[1].SimulateAllStages(1.0f, 0.0f);
+                atmoStats = newAtmoStats;
+                vacStats = newVacStats;
+            }
+            catch (Exception e)
+            {
+                print("Exception in MechJebModuleStageStats.RunSimulation(): " + e.StackTrace);
+            }
+
+            //see how long the simulation took
+            stopwatch.Stop();
+            long millisecondsToCompletion = stopwatch.ElapsedMilliseconds;
+            stopwatch.Reset();
+
+            //set the delay before the next simulation
+            millisecondsBetweenSimulations = 2 * millisecondsToCompletion;
+
+            //start the stopwatch that will count off this delay
+            stopwatch.Start();
+            simulationRunning = false;
+        }
+    }
+}