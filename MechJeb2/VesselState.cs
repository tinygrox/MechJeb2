﻿using System;
using System.Collections.Generic;
using System.Linq;
using System.Text;
using UnityEngine;

namespace MuMech
{
    public class VesselState
    {
        private Vessel vesselRef = null;

        [ValueInfoItem("Universal Time", InfoItem.Category.Recorder, format = ValueInfoItem.TIME)]
        public double time;            //planetarium time
        public double deltaT;          //TimeWarp.fixedDeltaTime

        public Vector3d CoM;
        Matrix3x3f inertiaTensor = new Matrix3x3f();
        public Vector3d MoI; //Diagonal components of the inertia tensor (almost always the dominant components)
        public Vector3d up;
        public Vector3d north;
        public Vector3d east;
        public Vector3d forward;      //the direction the vessel is pointing
        public Vector3d horizontalOrbit;   //unit vector in the direction of horizontal component of orbit velocity
        public Vector3d horizontalSurface; //unit vector in the direction of horizontal component of surface velocity
        public Vector3d rootPartPos;

        public Quaternion rotationSurface;
        public Quaternion rotationVesselSurface;

        public Vector3d velocityMainBodySurface;

        public Vector3d angularVelocity;
        public Vector3d angularMomentum;

        public Vector3d radialPlus;   //unit vector in the plane of up and velocityVesselOrbit and perpendicular to velocityVesselOrbit 
        public Vector3d radialPlusSurface; //unit vector in the plane of up and velocityVesselSurface and perpendicular to velocityVesselSurface
        public Vector3d normalPlus;    //unit vector perpendicular to up and velocityVesselOrbit
        public Vector3d normalPlusSurface;  //unit vector perpendicular to up and velocityVesselSurface

        public Vector3d gravityForce;
        [ValueInfoItem("Local gravity", InfoItem.Category.Misc, format = ValueInfoItem.SI, units = "m/s²")]
        public double localg;             //magnitude of gravityForce

        //How about changing these so we store the instantaneous values and *also*
        //the smoothed MovingAverages? Sometimes we need the instantaneous value.
        [ValueInfoItem("Orbital speed", InfoItem.Category.Orbit, format = ValueInfoItem.SI, units = "m/s")]
        public MovingAverage speedOrbital = new MovingAverage();
        [ValueInfoItem("Surface speed", InfoItem.Category.Surface, format = ValueInfoItem.SI, units = "m/s")]
        public MovingAverage speedSurface = new MovingAverage();
        [ValueInfoItem("Vertical speed", InfoItem.Category.Surface, format = ValueInfoItem.SI, units = "m/s")]
        public MovingAverage speedVertical = new MovingAverage();
        [ValueInfoItem("Surface horizontal speed", InfoItem.Category.Surface, format = ValueInfoItem.SI, units = "m/s")]
        public MovingAverage speedSurfaceHorizontal = new MovingAverage();
        [ValueInfoItem("Orbit horizontal speed", InfoItem.Category.Orbit, format = ValueInfoItem.SI, units = "m/s")]
        public double speedOrbitHorizontal;
        [ValueInfoItem("Heading", InfoItem.Category.Surface, format = "F1", units = "º")]
        public MovingAverage vesselHeading = new MovingAverage();
        [ValueInfoItem("Pitch", InfoItem.Category.Surface, format = "F1", units = "º")]
        public MovingAverage vesselPitch = new MovingAverage();
        [ValueInfoItem("Roll", InfoItem.Category.Surface, format = "F1", units = "º")]
        public MovingAverage vesselRoll = new MovingAverage();
        [ValueInfoItem("Altitude (ASL)", InfoItem.Category.Surface, format = ValueInfoItem.SI, siSigFigs = 6, siMaxPrecision = -1, units = "m")]
        public MovingAverage altitudeASL = new MovingAverage();
        [ValueInfoItem("Altitude (true)", InfoItem.Category.Surface, format = ValueInfoItem.SI, siSigFigs = 6, siMaxPrecision = 0, units = "m")]
        public MovingAverage altitudeTrue = new MovingAverage();
        [ValueInfoItem("Surface altitude ASL", InfoItem.Category.Surface, format = ValueInfoItem.SI, siSigFigs = 4, siMaxPrecision = 0, units = "m")]
        double surfaceAltitudeASL;

        [ValueInfoItem("Apoapsis", InfoItem.Category.Orbit, units = "m", format = ValueInfoItem.SI, siSigFigs = 6, siMaxPrecision = 0, category = InfoItem.Category.Orbit)]
        public MovingAverage orbitApA = new MovingAverage();
        [ValueInfoItem("Periapsis", InfoItem.Category.Orbit, units = "m", format = ValueInfoItem.SI, siSigFigs = 6, siMaxPrecision = 0, category = InfoItem.Category.Orbit)]
        public MovingAverage orbitPeA = new MovingAverage();
        [ValueInfoItem("Orbital period", InfoItem.Category.Orbit, format = ValueInfoItem.TIME, timeDecimalPlaces = 2, category = InfoItem.Category.Orbit)]
        public MovingAverage orbitPeriod = new MovingAverage();
        [ValueInfoItem("Time to apoapsis", InfoItem.Category.Orbit, format = ValueInfoItem.TIME, timeDecimalPlaces = 1)]
        public MovingAverage orbitTimeToAp = new MovingAverage();
        [ValueInfoItem("Time to periapsis", InfoItem.Category.Orbit, format = ValueInfoItem.TIME, timeDecimalPlaces = 1)]
        public MovingAverage orbitTimeToPe = new MovingAverage();
        [ValueInfoItem("LAN", InfoItem.Category.Orbit, format = ValueInfoItem.ANGLE)]
        public MovingAverage orbitLAN = new MovingAverage();
        [ValueInfoItem("Argument of periapsis", InfoItem.Category.Orbit, format = "F1", units = "º")]
        public MovingAverage orbitArgumentOfPeriapsis = new MovingAverage();
        [ValueInfoItem("Inclination", InfoItem.Category.Orbit, format = "F3", units = "º")]
        public MovingAverage orbitInclination = new MovingAverage();
        [ValueInfoItem("Eccentricity", InfoItem.Category.Orbit, format = "F3")]
        public MovingAverage orbitEccentricity = new MovingAverage();
        [ValueInfoItem("Semi-major axis", InfoItem.Category.Orbit, format = ValueInfoItem.SI, siSigFigs = 6, siMaxPrecision = 0, units = "m")]
        public MovingAverage orbitSemiMajorAxis = new MovingAverage();
        [ValueInfoItem("Latitude", InfoItem.Category.Surface, format = ValueInfoItem.ANGLE_NS)]
        public MovingAverage latitude = new MovingAverage();
        [ValueInfoItem("Longitude", InfoItem.Category.Surface, format = ValueInfoItem.ANGLE_EW)]
        public MovingAverage longitude = new MovingAverage();
        [ValueInfoItem("Angle of Attack", InfoItem.Category.Misc, format = "F2", units = "º")]
        public MovingAverage AoA = new MovingAverage();
        [ValueInfoItem("Angle of Sideslip", InfoItem.Category.Misc, format = "F2", units = "º")]
        public MovingAverage AoS = new MovingAverage();

        public double radius;  //distance from planet center

        public double mass;

        // Thrust is a vector.  These are in the same frame of reference as forward and other vectors.
        public Vector3d thrustVectorLastFrame = new Vector3d();
        public Vector3d thrustVectorMaxThrottle = new Vector3d();
        public Vector3d thrustVectorMinThrottle = new Vector3d();

        // Thrust in the forward direction (for historical reasons).
        public double thrustAvailable { get { return Vector3d.Dot(thrustVectorMaxThrottle, forward); } }
        public double thrustMinimum { get { return Vector3d.Dot(thrustVectorMinThrottle, forward); } }
        public double thrustCurrent { get { return Vector3d.Dot(thrustVectorLastFrame, forward); } }

        // Acceleration in the forward direction, for when dividing by mass is too complicated.
        public double maxThrustAccel { get { return thrustAvailable / mass; } }
        public double minThrustAccel { get { return thrustMinimum / mass; } }
        public double currentThrustAccel { get { return thrustCurrent / mass; } }

        public double maxEngineResponseTime = 0;

        public bool rcsThrust = false;
        public float throttleLimit = 1;
        public double limitedMaxThrustAccel { get { return maxThrustAccel * throttleLimit + minThrustAccel * (1 - throttleLimit); } }
        // Total base torque (including torque from SRB)
        public Vector3d torqueAvailable;
        // Variable part of torque related to throttle
        public Vector3d torqueFromEngine;
        public double massDrag;
        public double atmosphericDensity;
        [ValueInfoItem("Atmosphere density", InfoItem.Category.Misc, format = ValueInfoItem.SI, units = "g/m³")]
        public double atmosphericDensityGrams;
        [ValueInfoItem("Dynamic pressure", InfoItem.Category.Misc, format = ValueInfoItem.SI, units = "pa")]
        public double dynamicPressure;
        [ValueInfoItem("Intake air", InfoItem.Category.Vessel, format = ValueInfoItem.SI, units = "kg/s")]
        public double intakeAir;
        [ValueInfoItem("Intake air (all intakes open)", InfoItem.Category.Vessel, format = ValueInfoItem.SI, units = "kg/s")]
        public double intakeAirAllIntakes;
        [ValueInfoItem("Intake air needed", InfoItem.Category.Vessel, format = ValueInfoItem.SI, units = "kg/s")]
        public double intakeAirNeeded;
        [ValueInfoItem("Intake air needed (max)", InfoItem.Category.Vessel, format = ValueInfoItem.SI, units = "kg/s")]
        public double intakeAirAtMax;
        [ValueInfoItem("Angle to prograde", InfoItem.Category.Orbit, format = "F2", units = "º")]
        public double angleToPrograde;

        public Vector6 rcsThrustAvailable; // thrust available from RCS thrusters
        public Vector6 rcsTorqueAvailable; // torque available from RCS thrusters

        public Vector6 ctrlTorqueAvailable; // torque available from control surfaces

        // List of parachutes
        public List<ModuleParachute> parachutes;

        public bool parachuteDeployed;
        
        // Resource information keyed by resource Id.
        public Dictionary<int, ResourceInfo> resources;

        public CelestialBody mainBody;

        // Callbacks for external module
        public delegate void VesselStatePartExtension(Part p);
        public delegate void VesselStatePartModuleExtension(PartModule pm);

        public delegate bool GimbalExtIsValid(PartModule p);
        public delegate Vector3d GimbalExtTorqueVector(PartModule p, int i, Vector3d CoM);
        public delegate Quaternion GimbalExtInitialRot(PartModule p, Transform engineTransform, int i);

        public struct GimbalExt
        {
            public GimbalExtIsValid isValid;
            public GimbalExtInitialRot initialRot;
            public GimbalExtTorqueVector torqueVector;
        }

        private static Dictionary<System.Type, GimbalExt> gimbalExtDict;

        public List<VesselStatePartExtension> vesselStatePartExtensions = new List<VesselStatePartExtension>();
        public List<VesselStatePartModuleExtension> vesselStatePartModuleExtensions = new List<VesselStatePartModuleExtension>();
        public delegate double DTerminalVelocity();

        static VesselState()
        {
            gimbalExtDict = new Dictionary<System.Type, GimbalExt>();
            GimbalExt nullGimbal = new GimbalExt() { isValid = nullGimbalIsValid, initialRot = nullGimbalInitialRot, torqueVector = nullGimbalTorqueVector };
            GimbalExt stockGimbal = new GimbalExt() { isValid = stockGimbalIsValid, initialRot = stockGimbalInitialRot, torqueVector = stockGimbalTorqueVector };
            gimbalExtDict.Add(typeof(object), nullGimbal);
            gimbalExtDict.Add(typeof(ModuleGimbal), stockGimbal);
        }

        public VesselState()
        {
            TerminalVelocityCall = TerminalVelocityStockKSP;
        }

        public void Update(Vessel vessel)
        {
            if (vessel.rigidbody == null) return; //if we try to update before rigidbodies exist we spam the console with NullPointerExceptions.

            UpdateBasicInfo(vessel);

            UpdateRCSThrustAndTorque(vessel);

            EngineInfo einfo = new EngineInfo(CoM);
            IntakeInfo iinfo = new IntakeInfo();
            AnalyzeParts(vessel, einfo, iinfo);

            UpdateResourceRequirements(einfo, iinfo);

            ToggleRCSThrust(vessel);

            UpdateMoIAndAngularMom(vessel);
        }

        
        // Calculate a bunch of simple quantities each frame.
        void UpdateBasicInfo(Vessel vessel)
        {
            time = Planetarium.GetUniversalTime();
            deltaT = TimeWarp.fixedDeltaTime;

            CoM = vessel.findWorldCenterOfMass();
            up = (CoM - vessel.mainBody.position).normalized;

            Rigidbody rigidBody = vessel.rootPart.rigidbody;
            if (rigidBody != null) rootPartPos = rigidBody.position;

            north = Vector3d.Exclude(up, (vessel.mainBody.position + vessel.mainBody.transform.up * (float)vessel.mainBody.Radius) - CoM).normalized;
            east = vessel.mainBody.getRFrmVel(CoM).normalized;
            forward = vessel.GetTransform().up;
            rotationSurface = Quaternion.LookRotation(north, up);
            rotationVesselSurface = Quaternion.Inverse(Quaternion.Euler(90, 0, 0) * Quaternion.Inverse(vessel.GetTransform().rotation) * rotationSurface);

            // Angle of attack, angle between surface velocity and the vessel's "up" vector
            // Originally from ferram4's FAR
            Vector3 tmpVec = vessel.ReferenceTransform.up      * Vector3.Dot(vessel.ReferenceTransform.up,      vessel.srf_velocity.normalized)
                           + vessel.ReferenceTransform.forward * Vector3.Dot(vessel.ReferenceTransform.forward, vessel.srf_velocity.normalized);   //velocity vector projected onto a plane that divides the airplane into left and right halves
            double tmpAoA = 180.0/Math.PI * Math.Asin(Vector3.Dot(tmpVec.normalized, vessel.ReferenceTransform.forward));
            if (double.IsNaN(tmpAoA))
                AoA.value = 0;
            else
                AoA.value = tmpAoA;

            // Angle of Sideslip, angle between surface velocity and the vessel's "right" vector
            // Originally from ferram4's FAR
            tmpVec = vessel.ReferenceTransform.up    * Vector3.Dot(vessel.ReferenceTransform.up,    vessel.srf_velocity.normalized) 
                   + vessel.ReferenceTransform.right * Vector3.Dot(vessel.ReferenceTransform.right, vessel.srf_velocity.normalized);     //velocity vector projected onto the vehicle-horizontal plane
            double tempAoS = 180.0/Math.PI * Math.Asin(Vector3.Dot(tmpVec.normalized, vessel.ReferenceTransform.right));
            if (double.IsNaN(tempAoS))
                AoS.value = 0;
            else
                AoS.value= tempAoS;

            velocityMainBodySurface = rotationSurface * vessel.srf_velocity;

            horizontalOrbit = Vector3d.Exclude(up, vessel.obt_velocity).normalized;
            horizontalSurface = Vector3d.Exclude(up, vessel.srf_velocity).normalized;

            angularVelocity = Quaternion.Inverse(vessel.GetTransform().rotation) * vessel.rigidbody.angularVelocity;

            radialPlusSurface = Vector3d.Exclude(vessel.srf_velocity, up).normalized;
            radialPlus = Vector3d.Exclude(vessel.obt_velocity, up).normalized;
            normalPlusSurface = -Vector3d.Cross(radialPlusSurface, vessel.srf_velocity.normalized);
            normalPlus = -Vector3d.Cross(radialPlus, vessel.obt_velocity.normalized);

            gravityForce = FlightGlobals.getGeeForceAtPosition(CoM);
            localg = gravityForce.magnitude;

            speedOrbital.value = vessel.obt_velocity.magnitude;
            speedSurface.value = vessel.srf_velocity.magnitude;
            speedVertical.value = Vector3d.Dot(vessel.srf_velocity, up);
            speedSurfaceHorizontal.value = Vector3d.Exclude(up, vessel.srf_velocity).magnitude; //(velocityVesselSurface - (speedVertical * up)).magnitude;
            speedOrbitHorizontal = (vessel.obt_velocity - (speedVertical * up)).magnitude;

            vesselHeading.value = rotationVesselSurface.eulerAngles.y;
            vesselPitch.value = (rotationVesselSurface.eulerAngles.x > 180) ? (360.0 - rotationVesselSurface.eulerAngles.x) : -rotationVesselSurface.eulerAngles.x;
            vesselRoll.value = (rotationVesselSurface.eulerAngles.z > 180) ? (rotationVesselSurface.eulerAngles.z - 360.0) : rotationVesselSurface.eulerAngles.z;

            altitudeASL.value = vessel.mainBody.GetAltitude(CoM);

            surfaceAltitudeASL = vessel.mainBody.pqsController != null ? vessel.pqsAltitude : 0d;
            if (vessel.mainBody.ocean && surfaceAltitudeASL < 0) surfaceAltitudeASL = 0;
            altitudeTrue.value = altitudeASL - surfaceAltitudeASL;

            // altitudeBottom will be recomputed if someone requests it.
            altitudeBottomIsCurrent = false;

            double atmosphericPressure = FlightGlobals.getStaticPressure(altitudeASL, vessel.mainBody);
            if (atmosphericPressure < vessel.mainBody.atmosphereMultiplier * 1e-6) atmosphericPressure = 0;
            atmosphericDensity = FlightGlobals.getAtmDensity(atmosphericPressure);
            atmosphericDensityGrams = atmosphericDensity * 1000;
            dynamicPressure = 0.5 * vessel.atmDensity * vessel.srf_velocity.sqrMagnitude;

            orbitApA.value = vessel.orbit.ApA;
            orbitPeA.value = vessel.orbit.PeA;
            orbitPeriod.value = vessel.orbit.period;
            orbitTimeToAp.value = vessel.orbit.timeToAp;
            if (vessel.orbit.eccentricity < 1) orbitTimeToPe.value = vessel.orbit.timeToPe;
            else orbitTimeToPe.value = -vessel.orbit.meanAnomaly / (2 * Math.PI / vessel.orbit.period);
            orbitLAN.value = vessel.orbit.LAN;
            orbitArgumentOfPeriapsis.value = vessel.orbit.argumentOfPeriapsis;
            orbitInclination.value = vessel.orbit.inclination;
            orbitEccentricity.value = vessel.orbit.eccentricity;
            orbitSemiMajorAxis.value = vessel.orbit.semiMajorAxis;
            latitude.value = vessel.mainBody.GetLatitude(CoM);
            longitude.value = MuUtils.ClampDegrees180(vessel.mainBody.GetLongitude(CoM));

            if (vessel.mainBody != Planetarium.fetch.Sun)
            {
                Vector3d delta = vessel.mainBody.getPositionAtUT(Planetarium.GetUniversalTime() + 1) - vessel.mainBody.getPositionAtUT(Planetarium.GetUniversalTime() - 1);
                Vector3d plUp = Vector3d.Cross(vessel.mainBody.getPositionAtUT(Planetarium.GetUniversalTime()) - vessel.mainBody.referenceBody.getPositionAtUT(Planetarium.GetUniversalTime()), vessel.mainBody.getPositionAtUT(Planetarium.GetUniversalTime() + vessel.mainBody.orbit.period / 4) - vessel.mainBody.referenceBody.getPositionAtUT(Planetarium.GetUniversalTime() + vessel.mainBody.orbit.period / 4)).normalized;
                angleToPrograde = MuUtils.ClampDegrees360((((vessel.orbit.inclination > 90) || (vessel.orbit.inclination < -90)) ? 1 : -1) * ((Vector3)up).AngleInPlane(plUp, delta));
            }
            else
            {
                angleToPrograde = 0;
            }

            mainBody = vessel.mainBody;

            radius = (CoM - vessel.mainBody.position).magnitude;

            vesselRef = vessel;
        }

        void UpdateRCSThrustAndTorque(Vessel vessel)
        {
            rcsThrustAvailable = new Vector6();
            rcsTorqueAvailable = new Vector6();

            if (!vessel.ActionGroups[KSPActionGroup.RCS]) return;

            var rcsbal = vessel.GetMasterMechJeb().rcsbal;
            if (rcsbal.enabled)
            {
                Vector3d rot = Vector3d.zero;
                foreach (Vector6.Direction dir6 in Enum.GetValues(typeof(Vector6.Direction)))
                {
                    Vector3d dir = Vector6.directions[dir6];
                    double[] throttles;
                    List<RCSSolver.Thruster> thrusters;
                    rcsbal.GetThrottles(dir, out throttles, out thrusters);
                    if (throttles != null)
                    {
                        for (int i = 0; i < throttles.Length; i++)
                        {
                            if (throttles[i] > 0)
                            {
                                Vector3d force = thrusters[i].GetThrust(dir, rot);
                                rcsThrustAvailable.Add(vessel.GetTransform().InverseTransformDirection(dir * Vector3d.Dot(force * throttles[i], dir)));
                                // Are we missing an rcsTorqueAvailable calculation here?
                            }
                        }
                    }
                }
            }
            else // !rcsbal.enabled
            {
                foreach (Part p in vessel.parts)
                {
                    foreach (ModuleRCS pm in p.Modules.OfType<ModuleRCS>())
                    {
                        double maxT = pm.thrusterPower;
                        Vector3d partPosition = p.Rigidbody.worldCenterOfMass - CoM;

                        if ((pm.isEnabled) && (!pm.isJustForShow))
                        {
                            foreach (Transform t in pm.thrusterTransforms)
                            {
                                Vector3d thrusterThrust = vessel.GetTransform().InverseTransformDirection(-t.up.normalized) * pm.thrusterPower;
                                rcsThrustAvailable.Add(thrusterThrust);
                                Vector3d thrusterTorque = Vector3.Cross(vessel.GetTransform().InverseTransformDirection(partPosition), thrusterThrust);
                                rcsTorqueAvailable.Add(thrusterTorque);
                            }
                        }
                    }
                }
            }
        }

        // Loop over all the parts in the vessel and calculate some things.
        void AnalyzeParts(Vessel vessel, EngineInfo einfo, IntakeInfo iinfo)
        {
            mass = 0;
            massDrag = 0;

            parachutes = new List<ModuleParachute>();
            parachuteDeployed = false;

            torqueAvailable = Vector3d.zero;
            torqueFromEngine = Vector3d.zero;
            ctrlTorqueAvailable = new Vector6();

            foreach (Part p in vessel.parts)
            {
                if (p.IsPhysicallySignificant())
                {
                    double partMass = p.TotalMass();
                    mass += partMass;
                    massDrag += partMass * p.maximum_drag;
                }

                if (p is ControlSurface) // legacy. Remove this if and when it's no longer important to support mods that use ControlSurface
                {
                    Vector3d partPosition = p.Rigidbody.worldCenterOfMass - CoM;
                    ControlSurface cs = (p as ControlSurface);
                    Vector3d airSpeed = vessel.srf_velocity + Vector3.Cross(cs.Rigidbody.angularVelocity, cs.transform.position - cs.Rigidbody.position);
                    // Air Speed is velocityVesselSurface
                    // AddForceAtPosition seems to need the airspeed vector rotated with the flap rotation x its surface
                    Quaternion airSpeedRot = Quaternion.AngleAxis(cs.ctrlSurfaceRange * cs.ctrlSurfaceArea, cs.transform.rotation * cs.pivotAxis);
                    Vector3 ctrlTroquePos = vessel.GetTransform().InverseTransformDirection(Vector3.Cross(partPosition, cs.getLiftVector(airSpeedRot * airSpeed)));
                    Vector3 ctrlTroqueNeg = vessel.GetTransform().InverseTransformDirection(Vector3.Cross(partPosition, cs.getLiftVector(Quaternion.Inverse(airSpeedRot) * airSpeed)));
                    ctrlTorqueAvailable.Add(ctrlTroquePos);
                    ctrlTorqueAvailable.Add(ctrlTroqueNeg);
                }

                foreach (VesselStatePartExtension vspe in vesselStatePartExtensions)
                {
                    vspe(p);
                }

                foreach (PartModule pm in p.Modules)
                {
                    if (!pm.isEnabled) continue;

                    if (pm is ModuleReactionWheel)
                    {
                        ModuleReactionWheel rw = (ModuleReactionWheel)pm;
                        // I had to remove the test for active in .23 since the new ressource system reply to the RW that 
                        // there is no energy available when the RW do tiny adjustement.
                        // I replaceed it with a test that check if there is electricity anywhere on the ship. 
                        // Let's hope we don't get reaction wheel that use something else
                        //if (rw.wheelState == ModuleReactionWheel.WheelState.Active && !rw.stateString.Contains("Not enough"))
                        if (rw.wheelState == ModuleReactionWheel.WheelState.Active && vessel.HasElectricCharge())
                            torqueAvailable += new Vector3d(rw.PitchTorque, rw.RollTorque, rw.YawTorque);
                    }
                    else if (pm is ModuleEngines)
                    {
                        einfo.AddNewEngine(pm as ModuleEngines);
                    }
                    else if (pm is ModuleEnginesFX)
                    {
                        einfo.AddNewEngine(pm as ModuleEnginesFX);
                    }
                    else if (pm is ModuleResourceIntake)
                    {
                        iinfo.addIntake(pm as ModuleResourceIntake);
                    }
                    else if (pm is ModuleParachute)
                    {
                        ModuleParachute parachute = pm as ModuleParachute;
                        parachutes.Add(parachute);
                        if (parachute.deploymentState == ModuleParachute.deploymentStates.DEPLOYED || parachute.deploymentState == ModuleParachute.deploymentStates.SEMIDEPLOYED)
                        {
                            parachuteDeployed = true;
                        }
                    }
                    else if (pm is ModuleControlSurface)
                    {
                        // TODO : Tweakable for ignorePitch / ignoreYaw  / ignoreRoll 
                        ModuleControlSurface cs = (pm as ModuleControlSurface);
                        Vector3d partPosition = p.Rigidbody.worldCenterOfMass - CoM;

                        Vector3d airSpeed = vessel.srf_velocity + Vector3.Cross(cs.part.Rigidbody.angularVelocity, cs.transform.position - cs.part.Rigidbody.position);

                        Quaternion airSpeedRot = Quaternion.AngleAxis(cs.ctrlSurfaceRange * cs.ctrlSurfaceArea, cs.transform.rotation * Vector3.right);

                        Vector3 ctrlTroquePos = vessel.GetTransform().InverseTransformDirection(Vector3.Cross(partPosition, cs.getLiftVector(airSpeedRot * airSpeed)));
                        Vector3 ctrlTroqueNeg = vessel.GetTransform().InverseTransformDirection(Vector3.Cross(partPosition, cs.getLiftVector(Quaternion.Inverse(airSpeedRot) * airSpeed)));
                        ctrlTorqueAvailable.Add(ctrlTroquePos);
                        ctrlTorqueAvailable.Add(ctrlTroqueNeg);
                    }

                    foreach (VesselStatePartModuleExtension vspme in vesselStatePartModuleExtensions)
                    {
                        vspme(pm);
                    }
                }
            }

            torqueAvailable += Vector3d.Max(rcsTorqueAvailable.positive, rcsTorqueAvailable.negative); // Should we use Max or Min ?
            torqueAvailable += Vector3d.Max(ctrlTorqueAvailable.positive, ctrlTorqueAvailable.negative); // Should we use Max or Min ?            
            torqueAvailable += Vector3d.Max(einfo.torqueEngineAvailable.positive, einfo.torqueEngineAvailable.negative);
            
            torqueFromEngine += Vector3d.Max(einfo.torqueEngineVariable.positive, einfo.torqueEngineVariable.negative);

            thrustVectorMaxThrottle = einfo.thrustMax;
            thrustVectorMinThrottle = einfo.thrustMin;
            thrustVectorLastFrame = einfo.thrustCurrent;
            
            maxEngineResponseTime = einfo.maxResponseTime;
        }

        void UpdateResourceRequirements(EngineInfo einfo, IntakeInfo iinfo)
        {
            // Convert the resource information from the einfo and iinfo format
            // to the more useful ResourceInfo format.
            resources = new Dictionary<int, ResourceInfo>();
            foreach (var info in einfo.resourceRequired)
            {
                int id = info.Key;
                var req = info.Value;
                resources[id] = new ResourceInfo(
                        PartResourceLibrary.Instance.GetDefinition(id),
                        req.requiredLastFrame,
                        req.requiredAtMaxThrottle,
                        iinfo.getIntakes(id));
            }

            int intakeAirId = PartResourceLibrary.Instance.GetDefinition("IntakeAir").id;
            intakeAir = 0;
            intakeAirNeeded = 0;
            intakeAirAtMax = 0;
            intakeAirAllIntakes = 0;
            if (resources.ContainsKey(intakeAirId))
            {
                intakeAir = resources[intakeAirId].intakeProvided;
                intakeAirAllIntakes = resources[intakeAirId].intakeAvailable;
                intakeAirNeeded = resources[intakeAirId].required;
                intakeAirAtMax = resources[intakeAirId].requiredAtMaxThrottle;
            }
        }

        // Decide whether to control the RCS thrusters from the main throttle
        void ToggleRCSThrust(Vessel vessel)
        {
            if (thrustVectorMaxThrottle.magnitude == 0 && vessel.ActionGroups[KSPActionGroup.RCS])
            {
                rcsThrust = true;
                thrustVectorMaxThrottle += (Vector3d)(vessel.transform.up) * rcsThrustAvailable.down;
            }
            else
            {
                rcsThrust = false;
            }
        }

        // KSP's calculation of the vessel's moment of inertia is broken.
        // This function is somewhat expensive :(
        // Maybe it can be optimized more.
        void UpdateMoIAndAngularMom(Vessel vessel)
        {
            inertiaTensor = new Matrix3x3f();

            Transform vesselTransform = vessel.GetTransform();
            Quaternion inverseVesselRotation = Quaternion.Inverse(vesselTransform.rotation);

            Vector3[] unitVectors = { new Vector3(1, 0, 0), new Vector3(0, 1, 0), new Vector3(0, 0, 1) };

            foreach (Part p in vessel.parts)
            {
                Rigidbody rigidbody = p.Rigidbody;
                if (rigidbody == null) continue;

                //Compute the contributions to the vessel inertia tensor due to the part inertia tensor
                Vector3 principalMoments = rigidbody.inertiaTensor;
                Quaternion princAxesRot = inverseVesselRotation * p.transform.rotation * rigidbody.inertiaTensorRotation;
                Quaternion invPrincAxesRot = Quaternion.Inverse(princAxesRot);

                for (int j = 0; j < 3; j++)
                {
                    Vector3 partInertiaTensorTimesjHat = princAxesRot * Vector3.Scale(principalMoments, invPrincAxesRot * unitVectors[j]);
                    for (int i = 0; i < 3; i++)
                    {
                        inertiaTensor[i, j] += Vector3.Dot(unitVectors[i], partInertiaTensorTimesjHat);
                    }
                }

                //Compute the contributions to the vessel inertia tensor due to the part mass and position
                float partMass = p.TotalMass();
                Vector3 partPosition = vesselTransform.InverseTransformDirection(rigidbody.worldCenterOfMass - CoM);

                for (int i = 0; i < 3; i++)
                {
                    inertiaTensor[i, i] += partMass * partPosition.sqrMagnitude;
                    
                    for (int j = 0; j < 3; j++)
                    {
                        inertiaTensor[i, j] += -partMass * partPosition[i] * partPosition[j];
                    }
                }
            }

            MoI = new Vector3d(inertiaTensor[0, 0], inertiaTensor[1, 1], inertiaTensor[2, 2]);
            angularMomentum = inertiaTensor * angularVelocity;
        }

        [ValueInfoItem("Terminal velocity", InfoItem.Category.Vessel, format = ValueInfoItem.SI, units = "m/s")]
        public double TerminalVelocity()
        {
            return TerminalVelocityCall();
        }
        
        public DTerminalVelocity TerminalVelocityCall;
                      
        public double TerminalVelocityStockKSP()
        {
            if (mainBody == null || altitudeASL > mainBody.RealMaxAtmosphereAltitude()) return double.PositiveInfinity;

            double airDensity = FlightGlobals.getAtmDensity(FlightGlobals.getStaticPressure(CoM, mainBody));
            return Math.Sqrt(2 * localg * mass / (massDrag * FlightGlobals.DragMultiplier * airDensity));
        }

        public double ThrustAccel(double throttle)
        {
            return (1.0 - throttle) * minThrustAccel + throttle * maxThrustAccel;
        }

        public double HeadingFromDirection(Vector3d dir)
        {
            return MuUtils.ClampDegrees360(180 / Math.PI * Math.Atan2(Vector3d.Dot(dir, east), Vector3d.Dot(dir, north)));
        }

        // Altitude of bottom of craft, only calculated when requested because it is a bit expensive
        private bool altitudeBottomIsCurrent = false;
        private double _altitudeBottom;
        [ValueInfoItem("Altitude (bottom)", InfoItem.Category.Surface, format = ValueInfoItem.SI, siSigFigs = 6, siMaxPrecision = 0, units = "m")]
        public double altitudeBottom
        {
            get
            {
                if (!altitudeBottomIsCurrent)
                {
                    _altitudeBottom = ComputeVesselBottomAltitude(vesselRef);
                    altitudeBottomIsCurrent = true;
                }
                return _altitudeBottom;
            }
        }

        double ComputeVesselBottomAltitude(Vessel vessel)
        {
            double ret = altitudeTrue;
            foreach (Part p in vessel.parts)
            {
                if (p.collider != null)
                {
                    /*Vector3d bottomPoint = p.collider.ClosestPointOnBounds(vesselmainBody.position);
                    double partBottomAlt = vesselmainBody.GetAltitude(bottomPoint) - surfaceAltitudeASL;
                    _altitudeBottom = Math.Max(0, Math.Min(_altitudeBottom, partBottomAlt));*/
                    Bounds bounds = p.collider.bounds;
                    Vector3 extents = bounds.extents;
                    float partRadius = Mathf.Max(extents[0], Mathf.Max(extents[1], extents[2]));
                    double partAltitudeBottom = vessel.mainBody.GetAltitude(bounds.center) - partRadius - surfaceAltitudeASL;
                    partAltitudeBottom = Math.Max(0, partAltitudeBottom);
                    if (partAltitudeBottom < ret) ret = partAltitudeBottom;
                }
            }
            return ret;
        }

        private static GimbalExt getGimbalExt(Part p, out PartModule pm)
        {
            foreach (PartModule m in p.Modules)
            {
                GimbalExt gimbal;
                if (gimbalExtDict.TryGetValue(m.GetType(), out gimbal) && gimbal.isValid(m))
                {
                    pm = m;
                    return gimbal;
                }
            }
            pm = null;
            return gimbalExtDict[typeof(object)];
        }

<<<<<<< HEAD
        // The delgates implentation for the null gimbal ( no gimbal present)
        private static bool nullGimbalIsValid(PartModule p)
=======
        // The delegate implementation for the null gimbal (no gimbal present)
        private bool nullGimbalIsValid(PartModule p)
>>>>>>> c6cba2ad
        {
            return true;
        }

        private static Vector3d nullGimbalTorqueVector(PartModule p, int i, Vector3d CoM)
        {
            return Vector3d.zero;
        }

        private static Quaternion nullGimbalInitialRot(PartModule p, Transform engineTransform, int i)
        {
            return engineTransform.rotation;
        }

<<<<<<< HEAD
        // The delgates implentation for the stock gimbal
        private static bool stockGimbalIsValid(PartModule p)
=======
        // The delegate implementation for the stock gimbal
        private bool stockGimbalIsValid(PartModule p)
>>>>>>> c6cba2ad
        {
            ModuleGimbal gimbal = p as ModuleGimbal;
            return gimbal.initRots.Count() > 0;
        }

        private static Vector3d stockGimbalTorqueVector(PartModule p, int i, Vector3d CoM)
        {
            ModuleGimbal gimbal = p as ModuleGimbal;
            Vector3d torque = Vector3d.zero;

            if (gimbal.gimbalLock)
                return Vector3d.zero;

            // Edge case where multiple gimbals defined, clamp to the last one as an easy fix.
            i = Math.Min(gimbal.gimbalTransforms.Count - 1, i);

            Vector3d position = gimbal.gimbalTransforms[i].position - CoM;
            double distance = position.magnitude;
            double radius = Vector3.Exclude(Vector3.Project(position, p.vessel.ReferenceTransform.up), position).magnitude;

            torque.x = Math.Sin(Math.Abs(gimbal.gimbalRange) * Math.PI / 180d) * distance;
            torque.z = Math.Sin(Math.Abs(gimbal.gimbalRange) * Math.PI / 180d) * distance;

            // The "(e.part.vessel.rb_velocity * Time.fixedDeltaTime)" makes no sense to me but that's how the game does it...
            Vector3d position2 = position + (p.vessel.rb_velocity * Time.fixedDeltaTime);
            Vector3d radialAxis = Vector3.Exclude(Vector3.Project(position2, p.vessel.ReferenceTransform.up), position2);
            if (radialAxis.sqrMagnitude > 0.01f)
            {
                torque.y = Math.Sin(Math.Abs(gimbal.gimbalRange) * Math.PI / 180d) * radius;
            }

            return torque;
        }

        private static Quaternion stockGimbalInitialRot(PartModule p, Transform engineTransform, int i)
        {
            ModuleGimbal gimbal = p as ModuleGimbal;

            // Edge case where multiple gimbals defined, clamp to the last one as an easy fix.
            i = Math.Min(gimbal.gimbalTransforms.Count - 1, i);

            // Save the current local rot
            Quaternion save = gimbal.gimbalTransforms[i].localRotation;
            // Apply the default rot and let unity compute the world rot
            gimbal.gimbalTransforms[i].localRotation = gimbal.initRots[i];
            Quaternion initRot = engineTransform.rotation;
            // Restore the current local rot
            gimbal.gimbalTransforms[i].localRotation = save;
            return initRot;
        }

        // Used during the vesselState constructor; distilled to other
        // variables later.
        public class EngineInfo
        {
            public Vector3d thrustCurrent = new Vector3d(); // thrust at throttle achieved last frame
            public Vector3d thrustMax = new Vector3d(); // thrust at full throttle
            public Vector3d thrustMin = new Vector3d(); // thrust at zero throttle
            public double maxResponseTime = 0;

            public Vector6 torqueEngineAvailable = new Vector6();
            public Vector6 torqueEngineVariable = new Vector6();

            public class FuelRequirement
            {
                public double requiredLastFrame = 0;
                public double requiredAtMaxThrottle = 0;
            }
            public Dictionary<int, FuelRequirement> resourceRequired = new Dictionary<int, FuelRequirement>();

            Vector3d CoM;
            float atmP0; // pressure now
            float atmP1; // pressure after one timestep

            public EngineInfo(Vector3d c)
            {
                CoM = c;
                atmP0 = (float)FlightGlobals.getStaticPressure();  // TODO : more FlightGlobals call to remove
                float alt1 = (float)(FlightGlobals.ship_altitude + TimeWarp.fixedDeltaTime * FlightGlobals.ship_verticalSpeed);
                atmP1 = (float)FlightGlobals.getStaticPressure(alt1);
            }

            public void AddNewEngine(ModuleEngines e)
            {
                if ((!e.EngineIgnited) || (!e.isEnabled))
                {
                    return;
                }

                // Compute the resource requirement at full thrust.
                //   mdot = maxthrust / (Isp * g0) in tonnes per second
                //   udot = mdot / mixdensity in units per second of propellant per ratio unit
                //   udot * ratio_i : units per second of propellant i
                // Choose the worse Isp between now and after one timestep.
                // TODO: actually, pressure should be for the engine part, not for the spacecraft.
                // The pressure can easily vary by 1% from top to bottom of a spacecraft.
                // We'd need to compute the position of the part, which seems like a pain.
                float Isp0 = e.atmosphereCurve.Evaluate(atmP0);
                float Isp1 = e.atmosphereCurve.Evaluate(atmP1);
                double Isp = Math.Min(Isp0, Isp1);
                double udot = e.maxThrust / (Isp * e.g * e.mixtureDensity); // Tavert Issue #163
                foreach (var propellant in e.propellants)
                {
                    double maxreq = udot * propellant.ratio;
                    addResource(propellant.id, propellant.currentRequirement, maxreq);
                }

                if (!e.getFlameoutState)
                {
                    Part p = e.part;

                    double usableFraction = 1;
                    if (e.useVelocityCurve)
                    {
                        usableFraction *= e.velocityCurve.Evaluate((float)(e.part.vessel.orbit.GetVel() - e.part.vessel.mainBody.getRFrmVel(CoM)).magnitude);
                    }

                    float maxThrust = e.maxThrust / (float)e.thrustTransforms.Count;
                    float minThrust = e.minThrust / (float)e.thrustTransforms.Count;

                    double eMaxThrust = minThrust + (maxThrust - minThrust) * e.thrustPercentage / 100f;
                    double eMinThrust = e.throttleLocked ? eMaxThrust : minThrust;
                    double eCurrentThrust = usableFraction * (eMaxThrust * e.currentThrottle + eMinThrust * (1 - e.currentThrottle));

                    for (int i = 0; i < e.thrustTransforms.Count; i++)
                    {
                        PartModule gimbal;
                        GimbalExt gimbalExt = VesselState.getGimbalExt(p, out gimbal);

                        // The rotation makes a +z vector point in the direction that molecules are ejected
                        // from the engine.  The resulting thrust force is in the opposite direction.
                        // This gives us the thrust direction at rest state fro gimbaled engines
                        Vector3d thrustDirectionVector = gimbalExt.initialRot(gimbal, e.thrustTransforms[i], i) * Vector3d.back;
                        // This one would give us the current thrust direction including current gimbal
                        // Not sure which one is the best one to use.
                        //thrustDirectionVector = e.thrustTransforms[i].rotation * Vector3d.back;

                        double cosineLosses = Vector3d.Dot(thrustDirectionVector, e.part.vessel.GetTransform().up);

                        thrustCurrent += eCurrentThrust * cosineLosses * thrustDirectionVector;
                        thrustMax += eMaxThrust * cosineLosses * thrustDirectionVector;
                        thrustMin += eMinThrust * cosineLosses * thrustDirectionVector;

                        Vector3d torque = gimbalExt.torqueVector(gimbal, i, CoM);

                        torqueEngineAvailable.Add(torque * eMinThrust);
                        torqueEngineVariable.Add(torque * (eMaxThrust - eMinThrust));
                    }

                    if (e.useEngineResponseTime)
                    {
                        double responseTime = 1.0 / Math.Min(e.engineAccelerationSpeed, e.engineDecelerationSpeed);
                        if (responseTime > maxResponseTime) maxResponseTime = responseTime;
                    }
                }
            }

            // Support for the new ModuleEnginesFX - lack of common interface between the 2 engins type is not fun
            // I can't even just copy  ModuleEngines to a ModuleEnginesFX and use the same function since some field are readonly
            public void AddNewEngine(ModuleEnginesFX e)
            {
                if ((!e.EngineIgnited) || (!e.isEnabled))
                {
                    return;
                }

                // Compute the resource requirement at full thrust.
                //   mdot = maxthrust / (Isp * g0) in tonnes per second
                //   udot = mdot / mixdensity in units per second of propellant per ratio unit
                //   udot * ratio_i : units per second of propellant i
                // Choose the worse Isp between now and after one timestep.
                // TODO: actually, pressure should be for the engine part, not for the spacecraft.
                // The pressure can easily vary by 1% from top to bottom of a spacecraft.
                // We'd need to compute the position of the part, which seems like a pain.
                float Isp0 = e.atmosphereCurve.Evaluate(atmP0);
                float Isp1 = e.atmosphereCurve.Evaluate(atmP1);
                double Isp = Math.Min(Isp0, Isp1);
                double udot = e.maxThrust / (Isp * e.g * e.mixtureDensity); // Tavert Issue #163
                foreach (var propellant in e.propellants)
                {
                    double maxreq = udot * propellant.ratio;
                    addResource(propellant.id, propellant.currentRequirement, maxreq);
                }

                if (!e.getFlameoutState)
                {
                    Part p = e.part;

                    double usableFraction = 1;
                    if (e.useVelocityCurve)
                    {
                        usableFraction *= e.velocityCurve.Evaluate((float)(e.part.vessel.orbit.GetVel() - e.part.vessel.mainBody.getRFrmVel(CoM)).magnitude);
                    }

                    float maxThrust = e.maxThrust / (float)e.thrustTransforms.Count;
                    float minThrust = e.minThrust / (float)e.thrustTransforms.Count;

                    double eMaxThrust = minThrust + (maxThrust - minThrust) * e.thrustPercentage / 100f;
                    double eMinThrust = e.throttleLocked ? eMaxThrust : minThrust;
                    double eCurrentThrust = usableFraction * (eMaxThrust * e.currentThrottle + eMinThrust * (1 - e.currentThrottle));

                    for (int i = 0; i < e.thrustTransforms.Count; i++)
                    {
                        PartModule gimbal;
                        GimbalExt gimbalExt = VesselState.getGimbalExt(p, out gimbal);

                        // The rotation makes a +z vector point in the direction that molecules are ejected
                        // from the engine.  The resulting thrust force is in the opposite direction.
                        // This gives us the thrust direction at rest state fro gimbaled engines
                        Vector3d thrustDirectionVector = gimbalExt.initialRot(gimbal, e.thrustTransforms[i], i) * Vector3d.back;
                        // This one would give us the current thrust direction including current gimbal
                        // Not sure which one is the best one to use.
                        //thrustDirectionVector = e.thrustTransforms[i].rotation * Vector3d.back;

                        double cosineLosses = Vector3d.Dot(thrustDirectionVector, e.part.vessel.GetTransform().up);

                        thrustCurrent += eCurrentThrust * cosineLosses * thrustDirectionVector;
                        thrustMax += eMaxThrust * cosineLosses * thrustDirectionVector;
                        thrustMin += eMinThrust * cosineLosses * thrustDirectionVector;

                        Vector3d torque = gimbalExt.torqueVector(gimbal, i, CoM);

                        torqueEngineAvailable.Add(torque * eMinThrust);
                        torqueEngineVariable.Add(torque * (eMaxThrust - eMinThrust));
                    }

                    if (e.useEngineResponseTime)
                    {
                        double responseTime = 1.0 / Math.Min(e.engineAccelerationSpeed, e.engineDecelerationSpeed);
                        if (responseTime > maxResponseTime) maxResponseTime = responseTime;
                    }
                }
            }

            private void addResource(int id, double current /* u/sec */, double max /* u/sec */)
            {
                FuelRequirement req;
                if (resourceRequired.ContainsKey(id))
                {
                    req = resourceRequired[id];
                }
                else
                {
                    req = new FuelRequirement();
                    resourceRequired[id] = req;
                }

                req.requiredLastFrame += current;
                req.requiredAtMaxThrottle += max;
            }
        }

        // Used during the vesselState constructor; distilled to other variables later.
        class IntakeInfo
        {
            public Dictionary<int, List<ModuleResourceIntake>> allIntakes = new Dictionary<int, List<ModuleResourceIntake>>();

            public void addIntake(ModuleResourceIntake intake)
            {
                // TODO: figure out how much airflow we have, how much we could have,
                // drag, etc etc.
                List<ModuleResourceIntake> thelist;
                int id = PartResourceLibrary.Instance.GetDefinition(intake.resourceName).id;
                if (allIntakes.ContainsKey(id))
                {
                    thelist = allIntakes[id];
                }
                else
                {
                    thelist = new List<ModuleResourceIntake>();
                    allIntakes[id] = thelist;
                }
                thelist.Add(intake);
            }

            static List<ModuleResourceIntake> empty = new List<ModuleResourceIntake>();
            public List<ModuleResourceIntake> getIntakes(int id)
            {
                if (allIntakes.ContainsKey(id))
                {
                    return allIntakes[id];
                }
                else
                {
                    return empty;
                }
            }
        }

        // Stored.
        public class ResourceInfo
        {
            public PartResourceDefinition definition;

            // We use kg/s rather than the more common T/s because these numbers tend to be small.
            // One debate I've had is whether to use mass/s or unit/s.  Dunno...

            public double required = 0;              // kg/s
            public double requiredAtMaxThrottle = 0; // kg/s
            public double intakeAvailable = 0;       // kg/s
            public double intakeProvided
            {           // kg/s for currently-open intakes
                get
                {
                    double sum = 0;
                    foreach (var intakeData in intakes)
                    {
                        if (intakeData.intake.intakeEnabled)
                        {
                            sum += intakeData.predictedMassFlow;
                        }
                    }
                    return sum;
                }
            }
            public IntakeData[] intakes;

            public struct IntakeData
            {
                public ModuleResourceIntake intake;
                public double predictedMassFlow; // min kg/s this timestep or next
            }

            // Return the number of kg of resource provided per second under certain conditions.
            // We use kg since the numbers are typically small.
            private double massProvided(double vesselSpeed, Vector3d vesselFwd, double atmDensity,
                    ModuleResourceIntake intake, Vector3d intakeFwd)
            {
                if (intake.checkForOxygen && !FlightGlobals.currentMainBody.atmosphereContainsOxygen)
                {
                    return 0;
                }

                // This is adapted from code shared by Amram at:
                // http://forum.kerbalspaceprogram.com/showthread.php?34288-Maching-Bird-Challeng?p=440505
                // Seems to be accurate for 0.18.2 anyway.
                double intakeSpeed = intake.maxIntakeSpeed; // airspeed when the intake isn't moving

                double aoa = Vector3d.Dot(vesselFwd, intakeFwd);
                if (aoa < 0) { aoa = 0; }
                else if (aoa > 1) { aoa = 1; }

                double finalSpeed;
                if (aoa <= intake.aoaThreshold)
                {
                    finalSpeed = intakeSpeed;
                }
                else
                {
                    // This is labeled as a bug for double-counting intakeSpeed.
                    // It also double-counts unitScalar...
                    double airSpeedGUI = vesselSpeed + intakeSpeed;
                    double airSpeed = airSpeedGUI * intake.unitScalar;
                    finalSpeed = aoa * (airSpeed + intakeSpeed);
                }
                double airVolume = finalSpeed * intake.area * intake.unitScalar;
                double airmass = atmDensity * airVolume; // tonnes per second

                // TODO: limit by the amount the intake can store
                return airmass * 1000;
            }

            public ResourceInfo(PartResourceDefinition r, double req /* u per deltaT */, double atMax /* u per s */, List<ModuleResourceIntake> modules)
            {
                definition = r;
                double density = definition.density * 1000; // kg per unit (density is in T per unit)
                double dT = TimeWarp.fixedDeltaTime;
                required = req * density / dT;
                requiredAtMaxThrottle = atMax * density;

                // For each intake, we want to know the min of what will (or can) be provided either now or at the end of the timestep.
                // 0 means now, 1 means next timestep
                Vector3d v0 = FlightGlobals.ship_srfVelocity;
                Vector3d v1 = v0 + dT * FlightGlobals.ship_acceleration;
                Vector3d v0norm = v0.normalized;
                Vector3d v1norm = v1.normalized;
                double v0mag = v0.magnitude;
                double v1mag = v1.magnitude;

                // As with thrust, here too we should get the static pressure at the intake, not at the center of mass.
                double atmDensity0 = FlightGlobals.getAtmDensity(FlightGlobals.getStaticPressure());
                float alt1 = (float)(FlightGlobals.ship_altitude
                        + dT * FlightGlobals.ship_verticalSpeed);
                double atmDensity1 = FlightGlobals.getAtmDensity(FlightGlobals.getStaticPressure(alt1));

                intakes = new IntakeData[modules.Count];
                int idx = 0;
                foreach (var intake in modules)
                {
                    Vector3d intakeFwd0 = intake.part.FindModelTransform(intake.intakeTransformName).forward;
                    Vector3d intakeFwd1;
                    {
                        // Rotate the intake by the angular velocity for one timestep, in case the ship is spinning.
                        // Going through the Unity vector classes is about as many lines as hammering it out by hand.
                        Vector3d rot = dT * FlightGlobals.ship_angularVelocity;
                        intakeFwd1 = Quaternion.AngleAxis((float)(Math.PI / 180 * rot.magnitude), rot) * intakeFwd0;
                        /*Vector3d cos;
                        Vector3d sin;
                        for(int i = 0; i < 3; ++i) {
                            cos[i] = Math.Cos (rot[i]);
                            sin[i] = Math.Sin (rot[i]);
                        }
                        intakeFwd1[0]
                            = intakeFwd0[0] * cos[1] * cos[2]
                            + intakeFwd0[1] * (sin[0]*sin[1]*cos[2] - cos[0]*sin[2])
                            + intakeFwd0[2] * (sin[0]*sin[2] + cos[0]*sin[1]);

                        intakeFwd1[1]
                            = intakeFwd0[0] * cos[1] * sin[2]
                            + intakeFwd0[1] * (cos[0]*cos[1] + sin[0]*sin[1]*sin[2])
                            + intakeFwd0[2] * (cos[0]*sin[1]*sin[2] - sin[0]*cos[2]);

                        intakeFwd1[2]
                            = intakeFwd0[0] * (-sin[1])
                            + intakeFwd0[1] * sin[0] * cos[1]
                            + intakeFwd0[2] * cos[0] * cos[1];*/
                    }

                    double mass0 = massProvided(v0mag, v0norm, atmDensity0, intake, intakeFwd0);
                    double mass1 = massProvided(v1mag, v1norm, atmDensity1, intake, intakeFwd1);
                    double mass = Math.Min(mass0, mass1);

                    // Also, we can't have more airflow than what fits in the resource tank of the intake part.
                    double capacity = 0;
                    foreach (PartResource tank in intake.part.Resources)
                    {
                        if (tank.info.id == definition.id)
                        {
                            capacity += tank.maxAmount; // units per timestep
                        }
                    }
                    capacity = capacity * density / dT; // convert to kg/s
                    mass = Math.Min(mass, capacity);

                    intakes[idx].intake = intake;
                    intakes[idx].predictedMassFlow = mass;
                    intakeAvailable += mass;
                    idx++;
                }
            }
        }
    }
}<|MERGE_RESOLUTION|>--- conflicted
+++ resolved
@@ -1,1135 +1,1125 @@
-﻿using System;
-using System.Collections.Generic;
-using System.Linq;
-using System.Text;
-using UnityEngine;
-
-namespace MuMech
-{
-    public class VesselState
-    {
-        private Vessel vesselRef = null;
-
-        [ValueInfoItem("Universal Time", InfoItem.Category.Recorder, format = ValueInfoItem.TIME)]
-        public double time;            //planetarium time
-        public double deltaT;          //TimeWarp.fixedDeltaTime
-
-        public Vector3d CoM;
-        Matrix3x3f inertiaTensor = new Matrix3x3f();
-        public Vector3d MoI; //Diagonal components of the inertia tensor (almost always the dominant components)
-        public Vector3d up;
-        public Vector3d north;
-        public Vector3d east;
-        public Vector3d forward;      //the direction the vessel is pointing
-        public Vector3d horizontalOrbit;   //unit vector in the direction of horizontal component of orbit velocity
-        public Vector3d horizontalSurface; //unit vector in the direction of horizontal component of surface velocity
-        public Vector3d rootPartPos;
-
-        public Quaternion rotationSurface;
-        public Quaternion rotationVesselSurface;
-
-        public Vector3d velocityMainBodySurface;
-
-        public Vector3d angularVelocity;
-        public Vector3d angularMomentum;
-
-        public Vector3d radialPlus;   //unit vector in the plane of up and velocityVesselOrbit and perpendicular to velocityVesselOrbit 
-        public Vector3d radialPlusSurface; //unit vector in the plane of up and velocityVesselSurface and perpendicular to velocityVesselSurface
-        public Vector3d normalPlus;    //unit vector perpendicular to up and velocityVesselOrbit
-        public Vector3d normalPlusSurface;  //unit vector perpendicular to up and velocityVesselSurface
-
-        public Vector3d gravityForce;
-        [ValueInfoItem("Local gravity", InfoItem.Category.Misc, format = ValueInfoItem.SI, units = "m/s²")]
-        public double localg;             //magnitude of gravityForce
-
-        //How about changing these so we store the instantaneous values and *also*
-        //the smoothed MovingAverages? Sometimes we need the instantaneous value.
-        [ValueInfoItem("Orbital speed", InfoItem.Category.Orbit, format = ValueInfoItem.SI, units = "m/s")]
-        public MovingAverage speedOrbital = new MovingAverage();
-        [ValueInfoItem("Surface speed", InfoItem.Category.Surface, format = ValueInfoItem.SI, units = "m/s")]
-        public MovingAverage speedSurface = new MovingAverage();
-        [ValueInfoItem("Vertical speed", InfoItem.Category.Surface, format = ValueInfoItem.SI, units = "m/s")]
-        public MovingAverage speedVertical = new MovingAverage();
-        [ValueInfoItem("Surface horizontal speed", InfoItem.Category.Surface, format = ValueInfoItem.SI, units = "m/s")]
-        public MovingAverage speedSurfaceHorizontal = new MovingAverage();
-        [ValueInfoItem("Orbit horizontal speed", InfoItem.Category.Orbit, format = ValueInfoItem.SI, units = "m/s")]
-        public double speedOrbitHorizontal;
-        [ValueInfoItem("Heading", InfoItem.Category.Surface, format = "F1", units = "º")]
-        public MovingAverage vesselHeading = new MovingAverage();
-        [ValueInfoItem("Pitch", InfoItem.Category.Surface, format = "F1", units = "º")]
-        public MovingAverage vesselPitch = new MovingAverage();
-        [ValueInfoItem("Roll", InfoItem.Category.Surface, format = "F1", units = "º")]
-        public MovingAverage vesselRoll = new MovingAverage();
-        [ValueInfoItem("Altitude (ASL)", InfoItem.Category.Surface, format = ValueInfoItem.SI, siSigFigs = 6, siMaxPrecision = -1, units = "m")]
-        public MovingAverage altitudeASL = new MovingAverage();
-        [ValueInfoItem("Altitude (true)", InfoItem.Category.Surface, format = ValueInfoItem.SI, siSigFigs = 6, siMaxPrecision = 0, units = "m")]
-        public MovingAverage altitudeTrue = new MovingAverage();
-        [ValueInfoItem("Surface altitude ASL", InfoItem.Category.Surface, format = ValueInfoItem.SI, siSigFigs = 4, siMaxPrecision = 0, units = "m")]
-        double surfaceAltitudeASL;
-
-        [ValueInfoItem("Apoapsis", InfoItem.Category.Orbit, units = "m", format = ValueInfoItem.SI, siSigFigs = 6, siMaxPrecision = 0, category = InfoItem.Category.Orbit)]
-        public MovingAverage orbitApA = new MovingAverage();
-        [ValueInfoItem("Periapsis", InfoItem.Category.Orbit, units = "m", format = ValueInfoItem.SI, siSigFigs = 6, siMaxPrecision = 0, category = InfoItem.Category.Orbit)]
-        public MovingAverage orbitPeA = new MovingAverage();
-        [ValueInfoItem("Orbital period", InfoItem.Category.Orbit, format = ValueInfoItem.TIME, timeDecimalPlaces = 2, category = InfoItem.Category.Orbit)]
-        public MovingAverage orbitPeriod = new MovingAverage();
-        [ValueInfoItem("Time to apoapsis", InfoItem.Category.Orbit, format = ValueInfoItem.TIME, timeDecimalPlaces = 1)]
-        public MovingAverage orbitTimeToAp = new MovingAverage();
-        [ValueInfoItem("Time to periapsis", InfoItem.Category.Orbit, format = ValueInfoItem.TIME, timeDecimalPlaces = 1)]
-        public MovingAverage orbitTimeToPe = new MovingAverage();
-        [ValueInfoItem("LAN", InfoItem.Category.Orbit, format = ValueInfoItem.ANGLE)]
-        public MovingAverage orbitLAN = new MovingAverage();
-        [ValueInfoItem("Argument of periapsis", InfoItem.Category.Orbit, format = "F1", units = "º")]
-        public MovingAverage orbitArgumentOfPeriapsis = new MovingAverage();
-        [ValueInfoItem("Inclination", InfoItem.Category.Orbit, format = "F3", units = "º")]
-        public MovingAverage orbitInclination = new MovingAverage();
-        [ValueInfoItem("Eccentricity", InfoItem.Category.Orbit, format = "F3")]
-        public MovingAverage orbitEccentricity = new MovingAverage();
-        [ValueInfoItem("Semi-major axis", InfoItem.Category.Orbit, format = ValueInfoItem.SI, siSigFigs = 6, siMaxPrecision = 0, units = "m")]
-        public MovingAverage orbitSemiMajorAxis = new MovingAverage();
-        [ValueInfoItem("Latitude", InfoItem.Category.Surface, format = ValueInfoItem.ANGLE_NS)]
-        public MovingAverage latitude = new MovingAverage();
-        [ValueInfoItem("Longitude", InfoItem.Category.Surface, format = ValueInfoItem.ANGLE_EW)]
-        public MovingAverage longitude = new MovingAverage();
-        [ValueInfoItem("Angle of Attack", InfoItem.Category.Misc, format = "F2", units = "º")]
-        public MovingAverage AoA = new MovingAverage();
-        [ValueInfoItem("Angle of Sideslip", InfoItem.Category.Misc, format = "F2", units = "º")]
-        public MovingAverage AoS = new MovingAverage();
-
-        public double radius;  //distance from planet center
-
-        public double mass;
-
-        // Thrust is a vector.  These are in the same frame of reference as forward and other vectors.
-        public Vector3d thrustVectorLastFrame = new Vector3d();
-        public Vector3d thrustVectorMaxThrottle = new Vector3d();
-        public Vector3d thrustVectorMinThrottle = new Vector3d();
-
-        // Thrust in the forward direction (for historical reasons).
-        public double thrustAvailable { get { return Vector3d.Dot(thrustVectorMaxThrottle, forward); } }
-        public double thrustMinimum { get { return Vector3d.Dot(thrustVectorMinThrottle, forward); } }
-        public double thrustCurrent { get { return Vector3d.Dot(thrustVectorLastFrame, forward); } }
-
-        // Acceleration in the forward direction, for when dividing by mass is too complicated.
-        public double maxThrustAccel { get { return thrustAvailable / mass; } }
-        public double minThrustAccel { get { return thrustMinimum / mass; } }
-        public double currentThrustAccel { get { return thrustCurrent / mass; } }
-
-        public double maxEngineResponseTime = 0;
-
-        public bool rcsThrust = false;
-        public float throttleLimit = 1;
-        public double limitedMaxThrustAccel { get { return maxThrustAccel * throttleLimit + minThrustAccel * (1 - throttleLimit); } }
-        // Total base torque (including torque from SRB)
-        public Vector3d torqueAvailable;
-        // Variable part of torque related to throttle
-        public Vector3d torqueFromEngine;
-        public double massDrag;
-        public double atmosphericDensity;
-        [ValueInfoItem("Atmosphere density", InfoItem.Category.Misc, format = ValueInfoItem.SI, units = "g/m³")]
-        public double atmosphericDensityGrams;
-        [ValueInfoItem("Dynamic pressure", InfoItem.Category.Misc, format = ValueInfoItem.SI, units = "pa")]
-        public double dynamicPressure;
-        [ValueInfoItem("Intake air", InfoItem.Category.Vessel, format = ValueInfoItem.SI, units = "kg/s")]
-        public double intakeAir;
-        [ValueInfoItem("Intake air (all intakes open)", InfoItem.Category.Vessel, format = ValueInfoItem.SI, units = "kg/s")]
-        public double intakeAirAllIntakes;
-        [ValueInfoItem("Intake air needed", InfoItem.Category.Vessel, format = ValueInfoItem.SI, units = "kg/s")]
-        public double intakeAirNeeded;
-        [ValueInfoItem("Intake air needed (max)", InfoItem.Category.Vessel, format = ValueInfoItem.SI, units = "kg/s")]
-        public double intakeAirAtMax;
-        [ValueInfoItem("Angle to prograde", InfoItem.Category.Orbit, format = "F2", units = "º")]
-        public double angleToPrograde;
-
-        public Vector6 rcsThrustAvailable; // thrust available from RCS thrusters
-        public Vector6 rcsTorqueAvailable; // torque available from RCS thrusters
-
-        public Vector6 ctrlTorqueAvailable; // torque available from control surfaces
-
-        // List of parachutes
-        public List<ModuleParachute> parachutes;
-
-        public bool parachuteDeployed;
-        
-        // Resource information keyed by resource Id.
-        public Dictionary<int, ResourceInfo> resources;
-
-        public CelestialBody mainBody;
-
-        // Callbacks for external module
-        public delegate void VesselStatePartExtension(Part p);
-        public delegate void VesselStatePartModuleExtension(PartModule pm);
-
-        public delegate bool GimbalExtIsValid(PartModule p);
-        public delegate Vector3d GimbalExtTorqueVector(PartModule p, int i, Vector3d CoM);
-        public delegate Quaternion GimbalExtInitialRot(PartModule p, Transform engineTransform, int i);
-
-        public struct GimbalExt
-        {
-            public GimbalExtIsValid isValid;
-            public GimbalExtInitialRot initialRot;
-            public GimbalExtTorqueVector torqueVector;
-        }
-
-        private static Dictionary<System.Type, GimbalExt> gimbalExtDict;
-
-        public List<VesselStatePartExtension> vesselStatePartExtensions = new List<VesselStatePartExtension>();
-        public List<VesselStatePartModuleExtension> vesselStatePartModuleExtensions = new List<VesselStatePartModuleExtension>();
-        public delegate double DTerminalVelocity();
-
-        static VesselState()
-        {
-            gimbalExtDict = new Dictionary<System.Type, GimbalExt>();
-            GimbalExt nullGimbal = new GimbalExt() { isValid = nullGimbalIsValid, initialRot = nullGimbalInitialRot, torqueVector = nullGimbalTorqueVector };
-            GimbalExt stockGimbal = new GimbalExt() { isValid = stockGimbalIsValid, initialRot = stockGimbalInitialRot, torqueVector = stockGimbalTorqueVector };
-            gimbalExtDict.Add(typeof(object), nullGimbal);
-            gimbalExtDict.Add(typeof(ModuleGimbal), stockGimbal);
-        }
-
-        public VesselState()
-        {
-            TerminalVelocityCall = TerminalVelocityStockKSP;
-        }
-
-        public void Update(Vessel vessel)
-        {
-            if (vessel.rigidbody == null) return; //if we try to update before rigidbodies exist we spam the console with NullPointerExceptions.
-
-            UpdateBasicInfo(vessel);
-
-            UpdateRCSThrustAndTorque(vessel);
-
-            EngineInfo einfo = new EngineInfo(CoM);
-            IntakeInfo iinfo = new IntakeInfo();
-            AnalyzeParts(vessel, einfo, iinfo);
-
-            UpdateResourceRequirements(einfo, iinfo);
-
-            ToggleRCSThrust(vessel);
-
-            UpdateMoIAndAngularMom(vessel);
-        }
-
-        
-        // Calculate a bunch of simple quantities each frame.
-        void UpdateBasicInfo(Vessel vessel)
-        {
-            time = Planetarium.GetUniversalTime();
-            deltaT = TimeWarp.fixedDeltaTime;
-
-            CoM = vessel.findWorldCenterOfMass();
-            up = (CoM - vessel.mainBody.position).normalized;
-
-            Rigidbody rigidBody = vessel.rootPart.rigidbody;
-            if (rigidBody != null) rootPartPos = rigidBody.position;
-
-            north = Vector3d.Exclude(up, (vessel.mainBody.position + vessel.mainBody.transform.up * (float)vessel.mainBody.Radius) - CoM).normalized;
-            east = vessel.mainBody.getRFrmVel(CoM).normalized;
-            forward = vessel.GetTransform().up;
-            rotationSurface = Quaternion.LookRotation(north, up);
-            rotationVesselSurface = Quaternion.Inverse(Quaternion.Euler(90, 0, 0) * Quaternion.Inverse(vessel.GetTransform().rotation) * rotationSurface);
-
-            // Angle of attack, angle between surface velocity and the vessel's "up" vector
-            // Originally from ferram4's FAR
-            Vector3 tmpVec = vessel.ReferenceTransform.up      * Vector3.Dot(vessel.ReferenceTransform.up,      vessel.srf_velocity.normalized)
-                           + vessel.ReferenceTransform.forward * Vector3.Dot(vessel.ReferenceTransform.forward, vessel.srf_velocity.normalized);   //velocity vector projected onto a plane that divides the airplane into left and right halves
-            double tmpAoA = 180.0/Math.PI * Math.Asin(Vector3.Dot(tmpVec.normalized, vessel.ReferenceTransform.forward));
-            if (double.IsNaN(tmpAoA))
-                AoA.value = 0;
-            else
-                AoA.value = tmpAoA;
-
-            // Angle of Sideslip, angle between surface velocity and the vessel's "right" vector
-            // Originally from ferram4's FAR
-            tmpVec = vessel.ReferenceTransform.up    * Vector3.Dot(vessel.ReferenceTransform.up,    vessel.srf_velocity.normalized) 
-                   + vessel.ReferenceTransform.right * Vector3.Dot(vessel.ReferenceTransform.right, vessel.srf_velocity.normalized);     //velocity vector projected onto the vehicle-horizontal plane
-            double tempAoS = 180.0/Math.PI * Math.Asin(Vector3.Dot(tmpVec.normalized, vessel.ReferenceTransform.right));
-            if (double.IsNaN(tempAoS))
-                AoS.value = 0;
-            else
-                AoS.value= tempAoS;
-
-            velocityMainBodySurface = rotationSurface * vessel.srf_velocity;
-
-            horizontalOrbit = Vector3d.Exclude(up, vessel.obt_velocity).normalized;
-            horizontalSurface = Vector3d.Exclude(up, vessel.srf_velocity).normalized;
-
-            angularVelocity = Quaternion.Inverse(vessel.GetTransform().rotation) * vessel.rigidbody.angularVelocity;
-
-            radialPlusSurface = Vector3d.Exclude(vessel.srf_velocity, up).normalized;
-            radialPlus = Vector3d.Exclude(vessel.obt_velocity, up).normalized;
-            normalPlusSurface = -Vector3d.Cross(radialPlusSurface, vessel.srf_velocity.normalized);
-            normalPlus = -Vector3d.Cross(radialPlus, vessel.obt_velocity.normalized);
-
-            gravityForce = FlightGlobals.getGeeForceAtPosition(CoM);
-            localg = gravityForce.magnitude;
-
-            speedOrbital.value = vessel.obt_velocity.magnitude;
-            speedSurface.value = vessel.srf_velocity.magnitude;
-            speedVertical.value = Vector3d.Dot(vessel.srf_velocity, up);
-            speedSurfaceHorizontal.value = Vector3d.Exclude(up, vessel.srf_velocity).magnitude; //(velocityVesselSurface - (speedVertical * up)).magnitude;
-            speedOrbitHorizontal = (vessel.obt_velocity - (speedVertical * up)).magnitude;
-
-            vesselHeading.value = rotationVesselSurface.eulerAngles.y;
-            vesselPitch.value = (rotationVesselSurface.eulerAngles.x > 180) ? (360.0 - rotationVesselSurface.eulerAngles.x) : -rotationVesselSurface.eulerAngles.x;
-            vesselRoll.value = (rotationVesselSurface.eulerAngles.z > 180) ? (rotationVesselSurface.eulerAngles.z - 360.0) : rotationVesselSurface.eulerAngles.z;
-
-            altitudeASL.value = vessel.mainBody.GetAltitude(CoM);
-
-            surfaceAltitudeASL = vessel.mainBody.pqsController != null ? vessel.pqsAltitude : 0d;
-            if (vessel.mainBody.ocean && surfaceAltitudeASL < 0) surfaceAltitudeASL = 0;
-            altitudeTrue.value = altitudeASL - surfaceAltitudeASL;
-
-            // altitudeBottom will be recomputed if someone requests it.
-            altitudeBottomIsCurrent = false;
-
-            double atmosphericPressure = FlightGlobals.getStaticPressure(altitudeASL, vessel.mainBody);
-            if (atmosphericPressure < vessel.mainBody.atmosphereMultiplier * 1e-6) atmosphericPressure = 0;
-            atmosphericDensity = FlightGlobals.getAtmDensity(atmosphericPressure);
-            atmosphericDensityGrams = atmosphericDensity * 1000;
-            dynamicPressure = 0.5 * vessel.atmDensity * vessel.srf_velocity.sqrMagnitude;
-
-            orbitApA.value = vessel.orbit.ApA;
-            orbitPeA.value = vessel.orbit.PeA;
-            orbitPeriod.value = vessel.orbit.period;
-            orbitTimeToAp.value = vessel.orbit.timeToAp;
-            if (vessel.orbit.eccentricity < 1) orbitTimeToPe.value = vessel.orbit.timeToPe;
-            else orbitTimeToPe.value = -vessel.orbit.meanAnomaly / (2 * Math.PI / vessel.orbit.period);
-            orbitLAN.value = vessel.orbit.LAN;
-            orbitArgumentOfPeriapsis.value = vessel.orbit.argumentOfPeriapsis;
-            orbitInclination.value = vessel.orbit.inclination;
-            orbitEccentricity.value = vessel.orbit.eccentricity;
-            orbitSemiMajorAxis.value = vessel.orbit.semiMajorAxis;
-            latitude.value = vessel.mainBody.GetLatitude(CoM);
-            longitude.value = MuUtils.ClampDegrees180(vessel.mainBody.GetLongitude(CoM));
-
-            if (vessel.mainBody != Planetarium.fetch.Sun)
-            {
-                Vector3d delta = vessel.mainBody.getPositionAtUT(Planetarium.GetUniversalTime() + 1) - vessel.mainBody.getPositionAtUT(Planetarium.GetUniversalTime() - 1);
-                Vector3d plUp = Vector3d.Cross(vessel.mainBody.getPositionAtUT(Planetarium.GetUniversalTime()) - vessel.mainBody.referenceBody.getPositionAtUT(Planetarium.GetUniversalTime()), vessel.mainBody.getPositionAtUT(Planetarium.GetUniversalTime() + vessel.mainBody.orbit.period / 4) - vessel.mainBody.referenceBody.getPositionAtUT(Planetarium.GetUniversalTime() + vessel.mainBody.orbit.period / 4)).normalized;
-                angleToPrograde = MuUtils.ClampDegrees360((((vessel.orbit.inclination > 90) || (vessel.orbit.inclination < -90)) ? 1 : -1) * ((Vector3)up).AngleInPlane(plUp, delta));
-            }
-            else
-            {
-                angleToPrograde = 0;
-            }
-
-            mainBody = vessel.mainBody;
-
-            radius = (CoM - vessel.mainBody.position).magnitude;
-
-            vesselRef = vessel;
-        }
-
-        void UpdateRCSThrustAndTorque(Vessel vessel)
-        {
-            rcsThrustAvailable = new Vector6();
-            rcsTorqueAvailable = new Vector6();
-
-            if (!vessel.ActionGroups[KSPActionGroup.RCS]) return;
-
-            var rcsbal = vessel.GetMasterMechJeb().rcsbal;
-            if (rcsbal.enabled)
-            {
-                Vector3d rot = Vector3d.zero;
-                foreach (Vector6.Direction dir6 in Enum.GetValues(typeof(Vector6.Direction)))
-                {
-                    Vector3d dir = Vector6.directions[dir6];
-                    double[] throttles;
-                    List<RCSSolver.Thruster> thrusters;
-                    rcsbal.GetThrottles(dir, out throttles, out thrusters);
-                    if (throttles != null)
-                    {
-                        for (int i = 0; i < throttles.Length; i++)
-                        {
-                            if (throttles[i] > 0)
-                            {
-                                Vector3d force = thrusters[i].GetThrust(dir, rot);
-                                rcsThrustAvailable.Add(vessel.GetTransform().InverseTransformDirection(dir * Vector3d.Dot(force * throttles[i], dir)));
-                                // Are we missing an rcsTorqueAvailable calculation here?
-                            }
-                        }
-                    }
-                }
-            }
-            else // !rcsbal.enabled
-            {
-                foreach (Part p in vessel.parts)
-                {
-                    foreach (ModuleRCS pm in p.Modules.OfType<ModuleRCS>())
-                    {
-                        double maxT = pm.thrusterPower;
-                        Vector3d partPosition = p.Rigidbody.worldCenterOfMass - CoM;
-
-                        if ((pm.isEnabled) && (!pm.isJustForShow))
-                        {
-                            foreach (Transform t in pm.thrusterTransforms)
-                            {
-                                Vector3d thrusterThrust = vessel.GetTransform().InverseTransformDirection(-t.up.normalized) * pm.thrusterPower;
-                                rcsThrustAvailable.Add(thrusterThrust);
-                                Vector3d thrusterTorque = Vector3.Cross(vessel.GetTransform().InverseTransformDirection(partPosition), thrusterThrust);
-                                rcsTorqueAvailable.Add(thrusterTorque);
-                            }
-                        }
-                    }
-                }
-            }
-        }
-
-        // Loop over all the parts in the vessel and calculate some things.
-        void AnalyzeParts(Vessel vessel, EngineInfo einfo, IntakeInfo iinfo)
-        {
-            mass = 0;
-            massDrag = 0;
-
-            parachutes = new List<ModuleParachute>();
-            parachuteDeployed = false;
-
-            torqueAvailable = Vector3d.zero;
-            torqueFromEngine = Vector3d.zero;
-            ctrlTorqueAvailable = new Vector6();
-
-            foreach (Part p in vessel.parts)
-            {
-                if (p.IsPhysicallySignificant())
-                {
-                    double partMass = p.TotalMass();
-                    mass += partMass;
-                    massDrag += partMass * p.maximum_drag;
-                }
-
-                if (p is ControlSurface) // legacy. Remove this if and when it's no longer important to support mods that use ControlSurface
-                {
-                    Vector3d partPosition = p.Rigidbody.worldCenterOfMass - CoM;
-                    ControlSurface cs = (p as ControlSurface);
-                    Vector3d airSpeed = vessel.srf_velocity + Vector3.Cross(cs.Rigidbody.angularVelocity, cs.transform.position - cs.Rigidbody.position);
-                    // Air Speed is velocityVesselSurface
-                    // AddForceAtPosition seems to need the airspeed vector rotated with the flap rotation x its surface
-                    Quaternion airSpeedRot = Quaternion.AngleAxis(cs.ctrlSurfaceRange * cs.ctrlSurfaceArea, cs.transform.rotation * cs.pivotAxis);
-                    Vector3 ctrlTroquePos = vessel.GetTransform().InverseTransformDirection(Vector3.Cross(partPosition, cs.getLiftVector(airSpeedRot * airSpeed)));
-                    Vector3 ctrlTroqueNeg = vessel.GetTransform().InverseTransformDirection(Vector3.Cross(partPosition, cs.getLiftVector(Quaternion.Inverse(airSpeedRot) * airSpeed)));
-                    ctrlTorqueAvailable.Add(ctrlTroquePos);
-                    ctrlTorqueAvailable.Add(ctrlTroqueNeg);
-                }
-
-                foreach (VesselStatePartExtension vspe in vesselStatePartExtensions)
-                {
-                    vspe(p);
-                }
-
-                foreach (PartModule pm in p.Modules)
-                {
-                    if (!pm.isEnabled) continue;
-
-                    if (pm is ModuleReactionWheel)
-                    {
-                        ModuleReactionWheel rw = (ModuleReactionWheel)pm;
-                        // I had to remove the test for active in .23 since the new ressource system reply to the RW that 
-                        // there is no energy available when the RW do tiny adjustement.
-                        // I replaceed it with a test that check if there is electricity anywhere on the ship. 
-                        // Let's hope we don't get reaction wheel that use something else
-                        //if (rw.wheelState == ModuleReactionWheel.WheelState.Active && !rw.stateString.Contains("Not enough"))
-                        if (rw.wheelState == ModuleReactionWheel.WheelState.Active && vessel.HasElectricCharge())
-                            torqueAvailable += new Vector3d(rw.PitchTorque, rw.RollTorque, rw.YawTorque);
-                    }
-                    else if (pm is ModuleEngines)
-                    {
-                        einfo.AddNewEngine(pm as ModuleEngines);
-                    }
-                    else if (pm is ModuleEnginesFX)
-                    {
-                        einfo.AddNewEngine(pm as ModuleEnginesFX);
-                    }
-                    else if (pm is ModuleResourceIntake)
-                    {
-                        iinfo.addIntake(pm as ModuleResourceIntake);
-                    }
-                    else if (pm is ModuleParachute)
-                    {
-                        ModuleParachute parachute = pm as ModuleParachute;
-                        parachutes.Add(parachute);
-                        if (parachute.deploymentState == ModuleParachute.deploymentStates.DEPLOYED || parachute.deploymentState == ModuleParachute.deploymentStates.SEMIDEPLOYED)
-                        {
-                            parachuteDeployed = true;
-                        }
-                    }
-                    else if (pm is ModuleControlSurface)
-                    {
-                        // TODO : Tweakable for ignorePitch / ignoreYaw  / ignoreRoll 
-                        ModuleControlSurface cs = (pm as ModuleControlSurface);
-                        Vector3d partPosition = p.Rigidbody.worldCenterOfMass - CoM;
-
-                        Vector3d airSpeed = vessel.srf_velocity + Vector3.Cross(cs.part.Rigidbody.angularVelocity, cs.transform.position - cs.part.Rigidbody.position);
-
-                        Quaternion airSpeedRot = Quaternion.AngleAxis(cs.ctrlSurfaceRange * cs.ctrlSurfaceArea, cs.transform.rotation * Vector3.right);
-
-                        Vector3 ctrlTroquePos = vessel.GetTransform().InverseTransformDirection(Vector3.Cross(partPosition, cs.getLiftVector(airSpeedRot * airSpeed)));
-                        Vector3 ctrlTroqueNeg = vessel.GetTransform().InverseTransformDirection(Vector3.Cross(partPosition, cs.getLiftVector(Quaternion.Inverse(airSpeedRot) * airSpeed)));
-                        ctrlTorqueAvailable.Add(ctrlTroquePos);
-                        ctrlTorqueAvailable.Add(ctrlTroqueNeg);
-                    }
-
-                    foreach (VesselStatePartModuleExtension vspme in vesselStatePartModuleExtensions)
-                    {
-                        vspme(pm);
-                    }
-                }
-            }
-
-            torqueAvailable += Vector3d.Max(rcsTorqueAvailable.positive, rcsTorqueAvailable.negative); // Should we use Max or Min ?
-            torqueAvailable += Vector3d.Max(ctrlTorqueAvailable.positive, ctrlTorqueAvailable.negative); // Should we use Max or Min ?            
-            torqueAvailable += Vector3d.Max(einfo.torqueEngineAvailable.positive, einfo.torqueEngineAvailable.negative);
-            
-            torqueFromEngine += Vector3d.Max(einfo.torqueEngineVariable.positive, einfo.torqueEngineVariable.negative);
-
-            thrustVectorMaxThrottle = einfo.thrustMax;
-            thrustVectorMinThrottle = einfo.thrustMin;
-            thrustVectorLastFrame = einfo.thrustCurrent;
-            
-            maxEngineResponseTime = einfo.maxResponseTime;
-        }
-
-        void UpdateResourceRequirements(EngineInfo einfo, IntakeInfo iinfo)
-        {
-            // Convert the resource information from the einfo and iinfo format
-            // to the more useful ResourceInfo format.
-            resources = new Dictionary<int, ResourceInfo>();
-            foreach (var info in einfo.resourceRequired)
-            {
-                int id = info.Key;
-                var req = info.Value;
-                resources[id] = new ResourceInfo(
-                        PartResourceLibrary.Instance.GetDefinition(id),
-                        req.requiredLastFrame,
-                        req.requiredAtMaxThrottle,
-                        iinfo.getIntakes(id));
-            }
-
-            int intakeAirId = PartResourceLibrary.Instance.GetDefinition("IntakeAir").id;
-            intakeAir = 0;
-            intakeAirNeeded = 0;
-            intakeAirAtMax = 0;
-            intakeAirAllIntakes = 0;
-            if (resources.ContainsKey(intakeAirId))
-            {
-                intakeAir = resources[intakeAirId].intakeProvided;
-                intakeAirAllIntakes = resources[intakeAirId].intakeAvailable;
-                intakeAirNeeded = resources[intakeAirId].required;
-                intakeAirAtMax = resources[intakeAirId].requiredAtMaxThrottle;
-            }
-        }
-
-        // Decide whether to control the RCS thrusters from the main throttle
-        void ToggleRCSThrust(Vessel vessel)
-        {
-            if (thrustVectorMaxThrottle.magnitude == 0 && vessel.ActionGroups[KSPActionGroup.RCS])
-            {
-                rcsThrust = true;
-                thrustVectorMaxThrottle += (Vector3d)(vessel.transform.up) * rcsThrustAvailable.down;
-            }
-            else
-            {
-                rcsThrust = false;
-            }
-        }
-
-        // KSP's calculation of the vessel's moment of inertia is broken.
-        // This function is somewhat expensive :(
-        // Maybe it can be optimized more.
-        void UpdateMoIAndAngularMom(Vessel vessel)
-        {
-            inertiaTensor = new Matrix3x3f();
-
-            Transform vesselTransform = vessel.GetTransform();
-            Quaternion inverseVesselRotation = Quaternion.Inverse(vesselTransform.rotation);
-
-            Vector3[] unitVectors = { new Vector3(1, 0, 0), new Vector3(0, 1, 0), new Vector3(0, 0, 1) };
-
-            foreach (Part p in vessel.parts)
-            {
-                Rigidbody rigidbody = p.Rigidbody;
-                if (rigidbody == null) continue;
-
-                //Compute the contributions to the vessel inertia tensor due to the part inertia tensor
-                Vector3 principalMoments = rigidbody.inertiaTensor;
-                Quaternion princAxesRot = inverseVesselRotation * p.transform.rotation * rigidbody.inertiaTensorRotation;
-                Quaternion invPrincAxesRot = Quaternion.Inverse(princAxesRot);
-
-                for (int j = 0; j < 3; j++)
-                {
-                    Vector3 partInertiaTensorTimesjHat = princAxesRot * Vector3.Scale(principalMoments, invPrincAxesRot * unitVectors[j]);
-                    for (int i = 0; i < 3; i++)
-                    {
-                        inertiaTensor[i, j] += Vector3.Dot(unitVectors[i], partInertiaTensorTimesjHat);
-                    }
-                }
-
-                //Compute the contributions to the vessel inertia tensor due to the part mass and position
-                float partMass = p.TotalMass();
-                Vector3 partPosition = vesselTransform.InverseTransformDirection(rigidbody.worldCenterOfMass - CoM);
-
-                for (int i = 0; i < 3; i++)
-                {
-                    inertiaTensor[i, i] += partMass * partPosition.sqrMagnitude;
-                    
-                    for (int j = 0; j < 3; j++)
-                    {
-                        inertiaTensor[i, j] += -partMass * partPosition[i] * partPosition[j];
-                    }
-                }
-            }
-
-            MoI = new Vector3d(inertiaTensor[0, 0], inertiaTensor[1, 1], inertiaTensor[2, 2]);
-            angularMomentum = inertiaTensor * angularVelocity;
-        }
-
-        [ValueInfoItem("Terminal velocity", InfoItem.Category.Vessel, format = ValueInfoItem.SI, units = "m/s")]
-        public double TerminalVelocity()
-        {
-            return TerminalVelocityCall();
-        }
-        
-        public DTerminalVelocity TerminalVelocityCall;
-                      
-        public double TerminalVelocityStockKSP()
-        {
-            if (mainBody == null || altitudeASL > mainBody.RealMaxAtmosphereAltitude()) return double.PositiveInfinity;
-
-            double airDensity = FlightGlobals.getAtmDensity(FlightGlobals.getStaticPressure(CoM, mainBody));
-            return Math.Sqrt(2 * localg * mass / (massDrag * FlightGlobals.DragMultiplier * airDensity));
-        }
-
-        public double ThrustAccel(double throttle)
-        {
-            return (1.0 - throttle) * minThrustAccel + throttle * maxThrustAccel;
-        }
-
-        public double HeadingFromDirection(Vector3d dir)
-        {
-            return MuUtils.ClampDegrees360(180 / Math.PI * Math.Atan2(Vector3d.Dot(dir, east), Vector3d.Dot(dir, north)));
-        }
-
-        // Altitude of bottom of craft, only calculated when requested because it is a bit expensive
-        private bool altitudeBottomIsCurrent = false;
-        private double _altitudeBottom;
-        [ValueInfoItem("Altitude (bottom)", InfoItem.Category.Surface, format = ValueInfoItem.SI, siSigFigs = 6, siMaxPrecision = 0, units = "m")]
-        public double altitudeBottom
-        {
-            get
-            {
-                if (!altitudeBottomIsCurrent)
-                {
-                    _altitudeBottom = ComputeVesselBottomAltitude(vesselRef);
-                    altitudeBottomIsCurrent = true;
-                }
-                return _altitudeBottom;
-            }
-        }
-
-        double ComputeVesselBottomAltitude(Vessel vessel)
-        {
-            double ret = altitudeTrue;
-            foreach (Part p in vessel.parts)
-            {
-                if (p.collider != null)
-                {
-                    /*Vector3d bottomPoint = p.collider.ClosestPointOnBounds(vesselmainBody.position);
-                    double partBottomAlt = vesselmainBody.GetAltitude(bottomPoint) - surfaceAltitudeASL;
-                    _altitudeBottom = Math.Max(0, Math.Min(_altitudeBottom, partBottomAlt));*/
-                    Bounds bounds = p.collider.bounds;
-                    Vector3 extents = bounds.extents;
-                    float partRadius = Mathf.Max(extents[0], Mathf.Max(extents[1], extents[2]));
-                    double partAltitudeBottom = vessel.mainBody.GetAltitude(bounds.center) - partRadius - surfaceAltitudeASL;
-                    partAltitudeBottom = Math.Max(0, partAltitudeBottom);
-                    if (partAltitudeBottom < ret) ret = partAltitudeBottom;
-                }
-            }
-            return ret;
-        }
-
-        private static GimbalExt getGimbalExt(Part p, out PartModule pm)
-        {
-            foreach (PartModule m in p.Modules)
-            {
-                GimbalExt gimbal;
-                if (gimbalExtDict.TryGetValue(m.GetType(), out gimbal) && gimbal.isValid(m))
-                {
-                    pm = m;
-                    return gimbal;
-                }
-            }
-            pm = null;
-            return gimbalExtDict[typeof(object)];
-        }
-
-<<<<<<< HEAD
-        // The delgates implentation for the null gimbal ( no gimbal present)
-        private static bool nullGimbalIsValid(PartModule p)
-=======
-        // The delegate implementation for the null gimbal (no gimbal present)
-        private bool nullGimbalIsValid(PartModule p)
->>>>>>> c6cba2ad
-        {
-            return true;
-        }
-
-        private static Vector3d nullGimbalTorqueVector(PartModule p, int i, Vector3d CoM)
-        {
-            return Vector3d.zero;
-        }
-
-        private static Quaternion nullGimbalInitialRot(PartModule p, Transform engineTransform, int i)
-        {
-            return engineTransform.rotation;
-        }
-
-<<<<<<< HEAD
-        // The delgates implentation for the stock gimbal
-        private static bool stockGimbalIsValid(PartModule p)
-=======
-        // The delegate implementation for the stock gimbal
-        private bool stockGimbalIsValid(PartModule p)
->>>>>>> c6cba2ad
-        {
-            ModuleGimbal gimbal = p as ModuleGimbal;
-            return gimbal.initRots.Count() > 0;
-        }
-
-        private static Vector3d stockGimbalTorqueVector(PartModule p, int i, Vector3d CoM)
-        {
-            ModuleGimbal gimbal = p as ModuleGimbal;
-            Vector3d torque = Vector3d.zero;
-
-            if (gimbal.gimbalLock)
-                return Vector3d.zero;
-
-            // Edge case where multiple gimbals defined, clamp to the last one as an easy fix.
-            i = Math.Min(gimbal.gimbalTransforms.Count - 1, i);
-
-            Vector3d position = gimbal.gimbalTransforms[i].position - CoM;
-            double distance = position.magnitude;
-            double radius = Vector3.Exclude(Vector3.Project(position, p.vessel.ReferenceTransform.up), position).magnitude;
-
-            torque.x = Math.Sin(Math.Abs(gimbal.gimbalRange) * Math.PI / 180d) * distance;
-            torque.z = Math.Sin(Math.Abs(gimbal.gimbalRange) * Math.PI / 180d) * distance;
-
-            // The "(e.part.vessel.rb_velocity * Time.fixedDeltaTime)" makes no sense to me but that's how the game does it...
-            Vector3d position2 = position + (p.vessel.rb_velocity * Time.fixedDeltaTime);
-            Vector3d radialAxis = Vector3.Exclude(Vector3.Project(position2, p.vessel.ReferenceTransform.up), position2);
-            if (radialAxis.sqrMagnitude > 0.01f)
-            {
-                torque.y = Math.Sin(Math.Abs(gimbal.gimbalRange) * Math.PI / 180d) * radius;
-            }
-
-            return torque;
-        }
-
-        private static Quaternion stockGimbalInitialRot(PartModule p, Transform engineTransform, int i)
-        {
-            ModuleGimbal gimbal = p as ModuleGimbal;
-
-            // Edge case where multiple gimbals defined, clamp to the last one as an easy fix.
-            i = Math.Min(gimbal.gimbalTransforms.Count - 1, i);
-
-            // Save the current local rot
-            Quaternion save = gimbal.gimbalTransforms[i].localRotation;
-            // Apply the default rot and let unity compute the world rot
-            gimbal.gimbalTransforms[i].localRotation = gimbal.initRots[i];
-            Quaternion initRot = engineTransform.rotation;
-            // Restore the current local rot
-            gimbal.gimbalTransforms[i].localRotation = save;
-            return initRot;
-        }
-
-        // Used during the vesselState constructor; distilled to other
-        // variables later.
-        public class EngineInfo
-        {
-            public Vector3d thrustCurrent = new Vector3d(); // thrust at throttle achieved last frame
-            public Vector3d thrustMax = new Vector3d(); // thrust at full throttle
-            public Vector3d thrustMin = new Vector3d(); // thrust at zero throttle
-            public double maxResponseTime = 0;
-
-            public Vector6 torqueEngineAvailable = new Vector6();
-            public Vector6 torqueEngineVariable = new Vector6();
-
-            public class FuelRequirement
-            {
-                public double requiredLastFrame = 0;
-                public double requiredAtMaxThrottle = 0;
-            }
-            public Dictionary<int, FuelRequirement> resourceRequired = new Dictionary<int, FuelRequirement>();
-
-            Vector3d CoM;
-            float atmP0; // pressure now
-            float atmP1; // pressure after one timestep
-
-            public EngineInfo(Vector3d c)
-            {
-                CoM = c;
-                atmP0 = (float)FlightGlobals.getStaticPressure();  // TODO : more FlightGlobals call to remove
-                float alt1 = (float)(FlightGlobals.ship_altitude + TimeWarp.fixedDeltaTime * FlightGlobals.ship_verticalSpeed);
-                atmP1 = (float)FlightGlobals.getStaticPressure(alt1);
-            }
-
-            public void AddNewEngine(ModuleEngines e)
-            {
-                if ((!e.EngineIgnited) || (!e.isEnabled))
-                {
-                    return;
-                }
-
-                // Compute the resource requirement at full thrust.
-                //   mdot = maxthrust / (Isp * g0) in tonnes per second
-                //   udot = mdot / mixdensity in units per second of propellant per ratio unit
-                //   udot * ratio_i : units per second of propellant i
-                // Choose the worse Isp between now and after one timestep.
-                // TODO: actually, pressure should be for the engine part, not for the spacecraft.
-                // The pressure can easily vary by 1% from top to bottom of a spacecraft.
-                // We'd need to compute the position of the part, which seems like a pain.
-                float Isp0 = e.atmosphereCurve.Evaluate(atmP0);
-                float Isp1 = e.atmosphereCurve.Evaluate(atmP1);
-                double Isp = Math.Min(Isp0, Isp1);
-                double udot = e.maxThrust / (Isp * e.g * e.mixtureDensity); // Tavert Issue #163
-                foreach (var propellant in e.propellants)
-                {
-                    double maxreq = udot * propellant.ratio;
-                    addResource(propellant.id, propellant.currentRequirement, maxreq);
-                }
-
-                if (!e.getFlameoutState)
-                {
-                    Part p = e.part;
-
-                    double usableFraction = 1;
-                    if (e.useVelocityCurve)
-                    {
-                        usableFraction *= e.velocityCurve.Evaluate((float)(e.part.vessel.orbit.GetVel() - e.part.vessel.mainBody.getRFrmVel(CoM)).magnitude);
-                    }
-
-                    float maxThrust = e.maxThrust / (float)e.thrustTransforms.Count;
-                    float minThrust = e.minThrust / (float)e.thrustTransforms.Count;
-
-                    double eMaxThrust = minThrust + (maxThrust - minThrust) * e.thrustPercentage / 100f;
-                    double eMinThrust = e.throttleLocked ? eMaxThrust : minThrust;
-                    double eCurrentThrust = usableFraction * (eMaxThrust * e.currentThrottle + eMinThrust * (1 - e.currentThrottle));
-
-                    for (int i = 0; i < e.thrustTransforms.Count; i++)
-                    {
-                        PartModule gimbal;
-                        GimbalExt gimbalExt = VesselState.getGimbalExt(p, out gimbal);
-
-                        // The rotation makes a +z vector point in the direction that molecules are ejected
-                        // from the engine.  The resulting thrust force is in the opposite direction.
-                        // This gives us the thrust direction at rest state fro gimbaled engines
-                        Vector3d thrustDirectionVector = gimbalExt.initialRot(gimbal, e.thrustTransforms[i], i) * Vector3d.back;
-                        // This one would give us the current thrust direction including current gimbal
-                        // Not sure which one is the best one to use.
-                        //thrustDirectionVector = e.thrustTransforms[i].rotation * Vector3d.back;
-
-                        double cosineLosses = Vector3d.Dot(thrustDirectionVector, e.part.vessel.GetTransform().up);
-
-                        thrustCurrent += eCurrentThrust * cosineLosses * thrustDirectionVector;
-                        thrustMax += eMaxThrust * cosineLosses * thrustDirectionVector;
-                        thrustMin += eMinThrust * cosineLosses * thrustDirectionVector;
-
-                        Vector3d torque = gimbalExt.torqueVector(gimbal, i, CoM);
-
-                        torqueEngineAvailable.Add(torque * eMinThrust);
-                        torqueEngineVariable.Add(torque * (eMaxThrust - eMinThrust));
-                    }
-
-                    if (e.useEngineResponseTime)
-                    {
-                        double responseTime = 1.0 / Math.Min(e.engineAccelerationSpeed, e.engineDecelerationSpeed);
-                        if (responseTime > maxResponseTime) maxResponseTime = responseTime;
-                    }
-                }
-            }
-
-            // Support for the new ModuleEnginesFX - lack of common interface between the 2 engins type is not fun
-            // I can't even just copy  ModuleEngines to a ModuleEnginesFX and use the same function since some field are readonly
-            public void AddNewEngine(ModuleEnginesFX e)
-            {
-                if ((!e.EngineIgnited) || (!e.isEnabled))
-                {
-                    return;
-                }
-
-                // Compute the resource requirement at full thrust.
-                //   mdot = maxthrust / (Isp * g0) in tonnes per second
-                //   udot = mdot / mixdensity in units per second of propellant per ratio unit
-                //   udot * ratio_i : units per second of propellant i
-                // Choose the worse Isp between now and after one timestep.
-                // TODO: actually, pressure should be for the engine part, not for the spacecraft.
-                // The pressure can easily vary by 1% from top to bottom of a spacecraft.
-                // We'd need to compute the position of the part, which seems like a pain.
-                float Isp0 = e.atmosphereCurve.Evaluate(atmP0);
-                float Isp1 = e.atmosphereCurve.Evaluate(atmP1);
-                double Isp = Math.Min(Isp0, Isp1);
-                double udot = e.maxThrust / (Isp * e.g * e.mixtureDensity); // Tavert Issue #163
-                foreach (var propellant in e.propellants)
-                {
-                    double maxreq = udot * propellant.ratio;
-                    addResource(propellant.id, propellant.currentRequirement, maxreq);
-                }
-
-                if (!e.getFlameoutState)
-                {
-                    Part p = e.part;
-
-                    double usableFraction = 1;
-                    if (e.useVelocityCurve)
-                    {
-                        usableFraction *= e.velocityCurve.Evaluate((float)(e.part.vessel.orbit.GetVel() - e.part.vessel.mainBody.getRFrmVel(CoM)).magnitude);
-                    }
-
-                    float maxThrust = e.maxThrust / (float)e.thrustTransforms.Count;
-                    float minThrust = e.minThrust / (float)e.thrustTransforms.Count;
-
-                    double eMaxThrust = minThrust + (maxThrust - minThrust) * e.thrustPercentage / 100f;
-                    double eMinThrust = e.throttleLocked ? eMaxThrust : minThrust;
-                    double eCurrentThrust = usableFraction * (eMaxThrust * e.currentThrottle + eMinThrust * (1 - e.currentThrottle));
-
-                    for (int i = 0; i < e.thrustTransforms.Count; i++)
-                    {
-                        PartModule gimbal;
-                        GimbalExt gimbalExt = VesselState.getGimbalExt(p, out gimbal);
-
-                        // The rotation makes a +z vector point in the direction that molecules are ejected
-                        // from the engine.  The resulting thrust force is in the opposite direction.
-                        // This gives us the thrust direction at rest state fro gimbaled engines
-                        Vector3d thrustDirectionVector = gimbalExt.initialRot(gimbal, e.thrustTransforms[i], i) * Vector3d.back;
-                        // This one would give us the current thrust direction including current gimbal
-                        // Not sure which one is the best one to use.
-                        //thrustDirectionVector = e.thrustTransforms[i].rotation * Vector3d.back;
-
-                        double cosineLosses = Vector3d.Dot(thrustDirectionVector, e.part.vessel.GetTransform().up);
-
-                        thrustCurrent += eCurrentThrust * cosineLosses * thrustDirectionVector;
-                        thrustMax += eMaxThrust * cosineLosses * thrustDirectionVector;
-                        thrustMin += eMinThrust * cosineLosses * thrustDirectionVector;
-
-                        Vector3d torque = gimbalExt.torqueVector(gimbal, i, CoM);
-
-                        torqueEngineAvailable.Add(torque * eMinThrust);
-                        torqueEngineVariable.Add(torque * (eMaxThrust - eMinThrust));
-                    }
-
-                    if (e.useEngineResponseTime)
-                    {
-                        double responseTime = 1.0 / Math.Min(e.engineAccelerationSpeed, e.engineDecelerationSpeed);
-                        if (responseTime > maxResponseTime) maxResponseTime = responseTime;
-                    }
-                }
-            }
-
-            private void addResource(int id, double current /* u/sec */, double max /* u/sec */)
-            {
-                FuelRequirement req;
-                if (resourceRequired.ContainsKey(id))
-                {
-                    req = resourceRequired[id];
-                }
-                else
-                {
-                    req = new FuelRequirement();
-                    resourceRequired[id] = req;
-                }
-
-                req.requiredLastFrame += current;
-                req.requiredAtMaxThrottle += max;
-            }
-        }
-
-        // Used during the vesselState constructor; distilled to other variables later.
-        class IntakeInfo
-        {
-            public Dictionary<int, List<ModuleResourceIntake>> allIntakes = new Dictionary<int, List<ModuleResourceIntake>>();
-
-            public void addIntake(ModuleResourceIntake intake)
-            {
-                // TODO: figure out how much airflow we have, how much we could have,
-                // drag, etc etc.
-                List<ModuleResourceIntake> thelist;
-                int id = PartResourceLibrary.Instance.GetDefinition(intake.resourceName).id;
-                if (allIntakes.ContainsKey(id))
-                {
-                    thelist = allIntakes[id];
-                }
-                else
-                {
-                    thelist = new List<ModuleResourceIntake>();
-                    allIntakes[id] = thelist;
-                }
-                thelist.Add(intake);
-            }
-
-            static List<ModuleResourceIntake> empty = new List<ModuleResourceIntake>();
-            public List<ModuleResourceIntake> getIntakes(int id)
-            {
-                if (allIntakes.ContainsKey(id))
-                {
-                    return allIntakes[id];
-                }
-                else
-                {
-                    return empty;
-                }
-            }
-        }
-
-        // Stored.
-        public class ResourceInfo
-        {
-            public PartResourceDefinition definition;
-
-            // We use kg/s rather than the more common T/s because these numbers tend to be small.
-            // One debate I've had is whether to use mass/s or unit/s.  Dunno...
-
-            public double required = 0;              // kg/s
-            public double requiredAtMaxThrottle = 0; // kg/s
-            public double intakeAvailable = 0;       // kg/s
-            public double intakeProvided
-            {           // kg/s for currently-open intakes
-                get
-                {
-                    double sum = 0;
-                    foreach (var intakeData in intakes)
-                    {
-                        if (intakeData.intake.intakeEnabled)
-                        {
-                            sum += intakeData.predictedMassFlow;
-                        }
-                    }
-                    return sum;
-                }
-            }
-            public IntakeData[] intakes;
-
-            public struct IntakeData
-            {
-                public ModuleResourceIntake intake;
-                public double predictedMassFlow; // min kg/s this timestep or next
-            }
-
-            // Return the number of kg of resource provided per second under certain conditions.
-            // We use kg since the numbers are typically small.
-            private double massProvided(double vesselSpeed, Vector3d vesselFwd, double atmDensity,
-                    ModuleResourceIntake intake, Vector3d intakeFwd)
-            {
-                if (intake.checkForOxygen && !FlightGlobals.currentMainBody.atmosphereContainsOxygen)
-                {
-                    return 0;
-                }
-
-                // This is adapted from code shared by Amram at:
-                // http://forum.kerbalspaceprogram.com/showthread.php?34288-Maching-Bird-Challeng?p=440505
-                // Seems to be accurate for 0.18.2 anyway.
-                double intakeSpeed = intake.maxIntakeSpeed; // airspeed when the intake isn't moving
-
-                double aoa = Vector3d.Dot(vesselFwd, intakeFwd);
-                if (aoa < 0) { aoa = 0; }
-                else if (aoa > 1) { aoa = 1; }
-
-                double finalSpeed;
-                if (aoa <= intake.aoaThreshold)
-                {
-                    finalSpeed = intakeSpeed;
-                }
-                else
-                {
-                    // This is labeled as a bug for double-counting intakeSpeed.
-                    // It also double-counts unitScalar...
-                    double airSpeedGUI = vesselSpeed + intakeSpeed;
-                    double airSpeed = airSpeedGUI * intake.unitScalar;
-                    finalSpeed = aoa * (airSpeed + intakeSpeed);
-                }
-                double airVolume = finalSpeed * intake.area * intake.unitScalar;
-                double airmass = atmDensity * airVolume; // tonnes per second
-
-                // TODO: limit by the amount the intake can store
-                return airmass * 1000;
-            }
-
-            public ResourceInfo(PartResourceDefinition r, double req /* u per deltaT */, double atMax /* u per s */, List<ModuleResourceIntake> modules)
-            {
-                definition = r;
-                double density = definition.density * 1000; // kg per unit (density is in T per unit)
-                double dT = TimeWarp.fixedDeltaTime;
-                required = req * density / dT;
-                requiredAtMaxThrottle = atMax * density;
-
-                // For each intake, we want to know the min of what will (or can) be provided either now or at the end of the timestep.
-                // 0 means now, 1 means next timestep
-                Vector3d v0 = FlightGlobals.ship_srfVelocity;
-                Vector3d v1 = v0 + dT * FlightGlobals.ship_acceleration;
-                Vector3d v0norm = v0.normalized;
-                Vector3d v1norm = v1.normalized;
-                double v0mag = v0.magnitude;
-                double v1mag = v1.magnitude;
-
-                // As with thrust, here too we should get the static pressure at the intake, not at the center of mass.
-                double atmDensity0 = FlightGlobals.getAtmDensity(FlightGlobals.getStaticPressure());
-                float alt1 = (float)(FlightGlobals.ship_altitude
-                        + dT * FlightGlobals.ship_verticalSpeed);
-                double atmDensity1 = FlightGlobals.getAtmDensity(FlightGlobals.getStaticPressure(alt1));
-
-                intakes = new IntakeData[modules.Count];
-                int idx = 0;
-                foreach (var intake in modules)
-                {
-                    Vector3d intakeFwd0 = intake.part.FindModelTransform(intake.intakeTransformName).forward;
-                    Vector3d intakeFwd1;
-                    {
-                        // Rotate the intake by the angular velocity for one timestep, in case the ship is spinning.
-                        // Going through the Unity vector classes is about as many lines as hammering it out by hand.
-                        Vector3d rot = dT * FlightGlobals.ship_angularVelocity;
-                        intakeFwd1 = Quaternion.AngleAxis((float)(Math.PI / 180 * rot.magnitude), rot) * intakeFwd0;
-                        /*Vector3d cos;
-                        Vector3d sin;
-                        for(int i = 0; i < 3; ++i) {
-                            cos[i] = Math.Cos (rot[i]);
-                            sin[i] = Math.Sin (rot[i]);
-                        }
-                        intakeFwd1[0]
-                            = intakeFwd0[0] * cos[1] * cos[2]
-                            + intakeFwd0[1] * (sin[0]*sin[1]*cos[2] - cos[0]*sin[2])
-                            + intakeFwd0[2] * (sin[0]*sin[2] + cos[0]*sin[1]);
-
-                        intakeFwd1[1]
-                            = intakeFwd0[0] * cos[1] * sin[2]
-                            + intakeFwd0[1] * (cos[0]*cos[1] + sin[0]*sin[1]*sin[2])
-                            + intakeFwd0[2] * (cos[0]*sin[1]*sin[2] - sin[0]*cos[2]);
-
-                        intakeFwd1[2]
-                            = intakeFwd0[0] * (-sin[1])
-                            + intakeFwd0[1] * sin[0] * cos[1]
-                            + intakeFwd0[2] * cos[0] * cos[1];*/
-                    }
-
-                    double mass0 = massProvided(v0mag, v0norm, atmDensity0, intake, intakeFwd0);
-                    double mass1 = massProvided(v1mag, v1norm, atmDensity1, intake, intakeFwd1);
-                    double mass = Math.Min(mass0, mass1);
-
-                    // Also, we can't have more airflow than what fits in the resource tank of the intake part.
-                    double capacity = 0;
-                    foreach (PartResource tank in intake.part.Resources)
-                    {
-                        if (tank.info.id == definition.id)
-                        {
-                            capacity += tank.maxAmount; // units per timestep
-                        }
-                    }
-                    capacity = capacity * density / dT; // convert to kg/s
-                    mass = Math.Min(mass, capacity);
-
-                    intakes[idx].intake = intake;
-                    intakes[idx].predictedMassFlow = mass;
-                    intakeAvailable += mass;
-                    idx++;
-                }
-            }
-        }
-    }
+﻿using System;
+using System.Collections.Generic;
+using System.Linq;
+using System.Text;
+using UnityEngine;
+
+namespace MuMech
+{
+    public class VesselState
+    {
+        private Vessel vesselRef = null;
+
+        [ValueInfoItem("Universal Time", InfoItem.Category.Recorder, format = ValueInfoItem.TIME)]
+        public double time;            //planetarium time
+        public double deltaT;          //TimeWarp.fixedDeltaTime
+
+        public Vector3d CoM;
+        Matrix3x3f inertiaTensor = new Matrix3x3f();
+        public Vector3d MoI; //Diagonal components of the inertia tensor (almost always the dominant components)
+        public Vector3d up;
+        public Vector3d north;
+        public Vector3d east;
+        public Vector3d forward;      //the direction the vessel is pointing
+        public Vector3d horizontalOrbit;   //unit vector in the direction of horizontal component of orbit velocity
+        public Vector3d horizontalSurface; //unit vector in the direction of horizontal component of surface velocity
+        public Vector3d rootPartPos;
+
+        public Quaternion rotationSurface;
+        public Quaternion rotationVesselSurface;
+
+        public Vector3d velocityMainBodySurface;
+
+        public Vector3d angularVelocity;
+        public Vector3d angularMomentum;
+
+        public Vector3d radialPlus;   //unit vector in the plane of up and velocityVesselOrbit and perpendicular to velocityVesselOrbit 
+        public Vector3d radialPlusSurface; //unit vector in the plane of up and velocityVesselSurface and perpendicular to velocityVesselSurface
+        public Vector3d normalPlus;    //unit vector perpendicular to up and velocityVesselOrbit
+        public Vector3d normalPlusSurface;  //unit vector perpendicular to up and velocityVesselSurface
+
+        public Vector3d gravityForce;
+        [ValueInfoItem("Local gravity", InfoItem.Category.Misc, format = ValueInfoItem.SI, units = "m/s²")]
+        public double localg;             //magnitude of gravityForce
+
+        //How about changing these so we store the instantaneous values and *also*
+        //the smoothed MovingAverages? Sometimes we need the instantaneous value.
+        [ValueInfoItem("Orbital speed", InfoItem.Category.Orbit, format = ValueInfoItem.SI, units = "m/s")]
+        public MovingAverage speedOrbital = new MovingAverage();
+        [ValueInfoItem("Surface speed", InfoItem.Category.Surface, format = ValueInfoItem.SI, units = "m/s")]
+        public MovingAverage speedSurface = new MovingAverage();
+        [ValueInfoItem("Vertical speed", InfoItem.Category.Surface, format = ValueInfoItem.SI, units = "m/s")]
+        public MovingAverage speedVertical = new MovingAverage();
+        [ValueInfoItem("Surface horizontal speed", InfoItem.Category.Surface, format = ValueInfoItem.SI, units = "m/s")]
+        public MovingAverage speedSurfaceHorizontal = new MovingAverage();
+        [ValueInfoItem("Orbit horizontal speed", InfoItem.Category.Orbit, format = ValueInfoItem.SI, units = "m/s")]
+        public double speedOrbitHorizontal;
+        [ValueInfoItem("Heading", InfoItem.Category.Surface, format = "F1", units = "º")]
+        public MovingAverage vesselHeading = new MovingAverage();
+        [ValueInfoItem("Pitch", InfoItem.Category.Surface, format = "F1", units = "º")]
+        public MovingAverage vesselPitch = new MovingAverage();
+        [ValueInfoItem("Roll", InfoItem.Category.Surface, format = "F1", units = "º")]
+        public MovingAverage vesselRoll = new MovingAverage();
+        [ValueInfoItem("Altitude (ASL)", InfoItem.Category.Surface, format = ValueInfoItem.SI, siSigFigs = 6, siMaxPrecision = -1, units = "m")]
+        public MovingAverage altitudeASL = new MovingAverage();
+        [ValueInfoItem("Altitude (true)", InfoItem.Category.Surface, format = ValueInfoItem.SI, siSigFigs = 6, siMaxPrecision = 0, units = "m")]
+        public MovingAverage altitudeTrue = new MovingAverage();
+        [ValueInfoItem("Surface altitude ASL", InfoItem.Category.Surface, format = ValueInfoItem.SI, siSigFigs = 4, siMaxPrecision = 0, units = "m")]
+        double surfaceAltitudeASL;
+
+        [ValueInfoItem("Apoapsis", InfoItem.Category.Orbit, units = "m", format = ValueInfoItem.SI, siSigFigs = 6, siMaxPrecision = 0, category = InfoItem.Category.Orbit)]
+        public MovingAverage orbitApA = new MovingAverage();
+        [ValueInfoItem("Periapsis", InfoItem.Category.Orbit, units = "m", format = ValueInfoItem.SI, siSigFigs = 6, siMaxPrecision = 0, category = InfoItem.Category.Orbit)]
+        public MovingAverage orbitPeA = new MovingAverage();
+        [ValueInfoItem("Orbital period", InfoItem.Category.Orbit, format = ValueInfoItem.TIME, timeDecimalPlaces = 2, category = InfoItem.Category.Orbit)]
+        public MovingAverage orbitPeriod = new MovingAverage();
+        [ValueInfoItem("Time to apoapsis", InfoItem.Category.Orbit, format = ValueInfoItem.TIME, timeDecimalPlaces = 1)]
+        public MovingAverage orbitTimeToAp = new MovingAverage();
+        [ValueInfoItem("Time to periapsis", InfoItem.Category.Orbit, format = ValueInfoItem.TIME, timeDecimalPlaces = 1)]
+        public MovingAverage orbitTimeToPe = new MovingAverage();
+        [ValueInfoItem("LAN", InfoItem.Category.Orbit, format = ValueInfoItem.ANGLE)]
+        public MovingAverage orbitLAN = new MovingAverage();
+        [ValueInfoItem("Argument of periapsis", InfoItem.Category.Orbit, format = "F1", units = "º")]
+        public MovingAverage orbitArgumentOfPeriapsis = new MovingAverage();
+        [ValueInfoItem("Inclination", InfoItem.Category.Orbit, format = "F3", units = "º")]
+        public MovingAverage orbitInclination = new MovingAverage();
+        [ValueInfoItem("Eccentricity", InfoItem.Category.Orbit, format = "F3")]
+        public MovingAverage orbitEccentricity = new MovingAverage();
+        [ValueInfoItem("Semi-major axis", InfoItem.Category.Orbit, format = ValueInfoItem.SI, siSigFigs = 6, siMaxPrecision = 0, units = "m")]
+        public MovingAverage orbitSemiMajorAxis = new MovingAverage();
+        [ValueInfoItem("Latitude", InfoItem.Category.Surface, format = ValueInfoItem.ANGLE_NS)]
+        public MovingAverage latitude = new MovingAverage();
+        [ValueInfoItem("Longitude", InfoItem.Category.Surface, format = ValueInfoItem.ANGLE_EW)]
+        public MovingAverage longitude = new MovingAverage();
+        [ValueInfoItem("Angle of Attack", InfoItem.Category.Misc, format = "F2", units = "º")]
+        public MovingAverage AoA = new MovingAverage();
+        [ValueInfoItem("Angle of Sideslip", InfoItem.Category.Misc, format = "F2", units = "º")]
+        public MovingAverage AoS = new MovingAverage();
+
+        public double radius;  //distance from planet center
+
+        public double mass;
+
+        // Thrust is a vector.  These are in the same frame of reference as forward and other vectors.
+        public Vector3d thrustVectorLastFrame = new Vector3d();
+        public Vector3d thrustVectorMaxThrottle = new Vector3d();
+        public Vector3d thrustVectorMinThrottle = new Vector3d();
+
+        // Thrust in the forward direction (for historical reasons).
+        public double thrustAvailable { get { return Vector3d.Dot(thrustVectorMaxThrottle, forward); } }
+        public double thrustMinimum { get { return Vector3d.Dot(thrustVectorMinThrottle, forward); } }
+        public double thrustCurrent { get { return Vector3d.Dot(thrustVectorLastFrame, forward); } }
+
+        // Acceleration in the forward direction, for when dividing by mass is too complicated.
+        public double maxThrustAccel { get { return thrustAvailable / mass; } }
+        public double minThrustAccel { get { return thrustMinimum / mass; } }
+        public double currentThrustAccel { get { return thrustCurrent / mass; } }
+
+        public double maxEngineResponseTime = 0;
+
+        public bool rcsThrust = false;
+        public float throttleLimit = 1;
+        public double limitedMaxThrustAccel { get { return maxThrustAccel * throttleLimit + minThrustAccel * (1 - throttleLimit); } }
+        // Total base torque (including torque from SRB)
+        public Vector3d torqueAvailable;
+        // Variable part of torque related to throttle
+        public Vector3d torqueFromEngine;
+        public double massDrag;
+        public double atmosphericDensity;
+        [ValueInfoItem("Atmosphere density", InfoItem.Category.Misc, format = ValueInfoItem.SI, units = "g/m³")]
+        public double atmosphericDensityGrams;
+        [ValueInfoItem("Dynamic pressure", InfoItem.Category.Misc, format = ValueInfoItem.SI, units = "pa")]
+        public double dynamicPressure;
+        [ValueInfoItem("Intake air", InfoItem.Category.Vessel, format = ValueInfoItem.SI, units = "kg/s")]
+        public double intakeAir;
+        [ValueInfoItem("Intake air (all intakes open)", InfoItem.Category.Vessel, format = ValueInfoItem.SI, units = "kg/s")]
+        public double intakeAirAllIntakes;
+        [ValueInfoItem("Intake air needed", InfoItem.Category.Vessel, format = ValueInfoItem.SI, units = "kg/s")]
+        public double intakeAirNeeded;
+        [ValueInfoItem("Intake air needed (max)", InfoItem.Category.Vessel, format = ValueInfoItem.SI, units = "kg/s")]
+        public double intakeAirAtMax;
+        [ValueInfoItem("Angle to prograde", InfoItem.Category.Orbit, format = "F2", units = "º")]
+        public double angleToPrograde;
+
+        public Vector6 rcsThrustAvailable; // thrust available from RCS thrusters
+        public Vector6 rcsTorqueAvailable; // torque available from RCS thrusters
+
+        public Vector6 ctrlTorqueAvailable; // torque available from control surfaces
+
+        // List of parachutes
+        public List<ModuleParachute> parachutes;
+
+        public bool parachuteDeployed;
+        
+        // Resource information keyed by resource Id.
+        public Dictionary<int, ResourceInfo> resources;
+
+        public CelestialBody mainBody;
+
+        // Callbacks for external module
+        public delegate void VesselStatePartExtension(Part p);
+        public delegate void VesselStatePartModuleExtension(PartModule pm);
+
+        public delegate bool GimbalExtIsValid(PartModule p);
+        public delegate Vector3d GimbalExtTorqueVector(PartModule p, int i, Vector3d CoM);
+        public delegate Quaternion GimbalExtInitialRot(PartModule p, Transform engineTransform, int i);
+
+        public struct GimbalExt
+        {
+            public GimbalExtIsValid isValid;
+            public GimbalExtInitialRot initialRot;
+            public GimbalExtTorqueVector torqueVector;
+        }
+
+        private static Dictionary<System.Type, GimbalExt> gimbalExtDict;
+
+        public List<VesselStatePartExtension> vesselStatePartExtensions = new List<VesselStatePartExtension>();
+        public List<VesselStatePartModuleExtension> vesselStatePartModuleExtensions = new List<VesselStatePartModuleExtension>();
+        public delegate double DTerminalVelocity();
+
+        static VesselState()
+        {
+            gimbalExtDict = new Dictionary<System.Type, GimbalExt>();
+            GimbalExt nullGimbal = new GimbalExt() { isValid = nullGimbalIsValid, initialRot = nullGimbalInitialRot, torqueVector = nullGimbalTorqueVector };
+            GimbalExt stockGimbal = new GimbalExt() { isValid = stockGimbalIsValid, initialRot = stockGimbalInitialRot, torqueVector = stockGimbalTorqueVector };
+            gimbalExtDict.Add(typeof(object), nullGimbal);
+            gimbalExtDict.Add(typeof(ModuleGimbal), stockGimbal);
+        }
+
+        public VesselState()
+        {
+            TerminalVelocityCall = TerminalVelocityStockKSP;
+        }
+
+        public void Update(Vessel vessel)
+        {
+            if (vessel.rigidbody == null) return; //if we try to update before rigidbodies exist we spam the console with NullPointerExceptions.
+
+            UpdateBasicInfo(vessel);
+
+            UpdateRCSThrustAndTorque(vessel);
+
+            EngineInfo einfo = new EngineInfo(CoM);
+            IntakeInfo iinfo = new IntakeInfo();
+            AnalyzeParts(vessel, einfo, iinfo);
+
+            UpdateResourceRequirements(einfo, iinfo);
+
+            ToggleRCSThrust(vessel);
+
+            UpdateMoIAndAngularMom(vessel);
+        }
+
+        
+        // Calculate a bunch of simple quantities each frame.
+        void UpdateBasicInfo(Vessel vessel)
+        {
+            time = Planetarium.GetUniversalTime();
+            deltaT = TimeWarp.fixedDeltaTime;
+
+            CoM = vessel.findWorldCenterOfMass();
+            up = (CoM - vessel.mainBody.position).normalized;
+
+            Rigidbody rigidBody = vessel.rootPart.rigidbody;
+            if (rigidBody != null) rootPartPos = rigidBody.position;
+
+            north = Vector3d.Exclude(up, (vessel.mainBody.position + vessel.mainBody.transform.up * (float)vessel.mainBody.Radius) - CoM).normalized;
+            east = vessel.mainBody.getRFrmVel(CoM).normalized;
+            forward = vessel.GetTransform().up;
+            rotationSurface = Quaternion.LookRotation(north, up);
+            rotationVesselSurface = Quaternion.Inverse(Quaternion.Euler(90, 0, 0) * Quaternion.Inverse(vessel.GetTransform().rotation) * rotationSurface);
+
+            // Angle of attack, angle between surface velocity and the vessel's "up" vector
+            // Originally from ferram4's FAR
+            Vector3 tmpVec = vessel.ReferenceTransform.up      * Vector3.Dot(vessel.ReferenceTransform.up,      vessel.srf_velocity.normalized)
+                           + vessel.ReferenceTransform.forward * Vector3.Dot(vessel.ReferenceTransform.forward, vessel.srf_velocity.normalized);   //velocity vector projected onto a plane that divides the airplane into left and right halves
+            double tmpAoA = 180.0/Math.PI * Math.Asin(Vector3.Dot(tmpVec.normalized, vessel.ReferenceTransform.forward));
+            if (double.IsNaN(tmpAoA))
+                AoA.value = 0;
+            else
+                AoA.value = tmpAoA;
+
+            // Angle of Sideslip, angle between surface velocity and the vessel's "right" vector
+            // Originally from ferram4's FAR
+            tmpVec = vessel.ReferenceTransform.up    * Vector3.Dot(vessel.ReferenceTransform.up,    vessel.srf_velocity.normalized) 
+                   + vessel.ReferenceTransform.right * Vector3.Dot(vessel.ReferenceTransform.right, vessel.srf_velocity.normalized);     //velocity vector projected onto the vehicle-horizontal plane
+            double tempAoS = 180.0/Math.PI * Math.Asin(Vector3.Dot(tmpVec.normalized, vessel.ReferenceTransform.right));
+            if (double.IsNaN(tempAoS))
+                AoS.value = 0;
+            else
+                AoS.value= tempAoS;
+
+            velocityMainBodySurface = rotationSurface * vessel.srf_velocity;
+
+            horizontalOrbit = Vector3d.Exclude(up, vessel.obt_velocity).normalized;
+            horizontalSurface = Vector3d.Exclude(up, vessel.srf_velocity).normalized;
+
+            angularVelocity = Quaternion.Inverse(vessel.GetTransform().rotation) * vessel.rigidbody.angularVelocity;
+
+            radialPlusSurface = Vector3d.Exclude(vessel.srf_velocity, up).normalized;
+            radialPlus = Vector3d.Exclude(vessel.obt_velocity, up).normalized;
+            normalPlusSurface = -Vector3d.Cross(radialPlusSurface, vessel.srf_velocity.normalized);
+            normalPlus = -Vector3d.Cross(radialPlus, vessel.obt_velocity.normalized);
+
+            gravityForce = FlightGlobals.getGeeForceAtPosition(CoM);
+            localg = gravityForce.magnitude;
+
+            speedOrbital.value = vessel.obt_velocity.magnitude;
+            speedSurface.value = vessel.srf_velocity.magnitude;
+            speedVertical.value = Vector3d.Dot(vessel.srf_velocity, up);
+            speedSurfaceHorizontal.value = Vector3d.Exclude(up, vessel.srf_velocity).magnitude; //(velocityVesselSurface - (speedVertical * up)).magnitude;
+            speedOrbitHorizontal = (vessel.obt_velocity - (speedVertical * up)).magnitude;
+
+            vesselHeading.value = rotationVesselSurface.eulerAngles.y;
+            vesselPitch.value = (rotationVesselSurface.eulerAngles.x > 180) ? (360.0 - rotationVesselSurface.eulerAngles.x) : -rotationVesselSurface.eulerAngles.x;
+            vesselRoll.value = (rotationVesselSurface.eulerAngles.z > 180) ? (rotationVesselSurface.eulerAngles.z - 360.0) : rotationVesselSurface.eulerAngles.z;
+
+            altitudeASL.value = vessel.mainBody.GetAltitude(CoM);
+
+            surfaceAltitudeASL = vessel.mainBody.pqsController != null ? vessel.pqsAltitude : 0d;
+            if (vessel.mainBody.ocean && surfaceAltitudeASL < 0) surfaceAltitudeASL = 0;
+            altitudeTrue.value = altitudeASL - surfaceAltitudeASL;
+
+            // altitudeBottom will be recomputed if someone requests it.
+            altitudeBottomIsCurrent = false;
+
+            double atmosphericPressure = FlightGlobals.getStaticPressure(altitudeASL, vessel.mainBody);
+            if (atmosphericPressure < vessel.mainBody.atmosphereMultiplier * 1e-6) atmosphericPressure = 0;
+            atmosphericDensity = FlightGlobals.getAtmDensity(atmosphericPressure);
+            atmosphericDensityGrams = atmosphericDensity * 1000;
+            dynamicPressure = 0.5 * vessel.atmDensity * vessel.srf_velocity.sqrMagnitude;
+
+            orbitApA.value = vessel.orbit.ApA;
+            orbitPeA.value = vessel.orbit.PeA;
+            orbitPeriod.value = vessel.orbit.period;
+            orbitTimeToAp.value = vessel.orbit.timeToAp;
+            if (vessel.orbit.eccentricity < 1) orbitTimeToPe.value = vessel.orbit.timeToPe;
+            else orbitTimeToPe.value = -vessel.orbit.meanAnomaly / (2 * Math.PI / vessel.orbit.period);
+            orbitLAN.value = vessel.orbit.LAN;
+            orbitArgumentOfPeriapsis.value = vessel.orbit.argumentOfPeriapsis;
+            orbitInclination.value = vessel.orbit.inclination;
+            orbitEccentricity.value = vessel.orbit.eccentricity;
+            orbitSemiMajorAxis.value = vessel.orbit.semiMajorAxis;
+            latitude.value = vessel.mainBody.GetLatitude(CoM);
+            longitude.value = MuUtils.ClampDegrees180(vessel.mainBody.GetLongitude(CoM));
+
+            if (vessel.mainBody != Planetarium.fetch.Sun)
+            {
+                Vector3d delta = vessel.mainBody.getPositionAtUT(Planetarium.GetUniversalTime() + 1) - vessel.mainBody.getPositionAtUT(Planetarium.GetUniversalTime() - 1);
+                Vector3d plUp = Vector3d.Cross(vessel.mainBody.getPositionAtUT(Planetarium.GetUniversalTime()) - vessel.mainBody.referenceBody.getPositionAtUT(Planetarium.GetUniversalTime()), vessel.mainBody.getPositionAtUT(Planetarium.GetUniversalTime() + vessel.mainBody.orbit.period / 4) - vessel.mainBody.referenceBody.getPositionAtUT(Planetarium.GetUniversalTime() + vessel.mainBody.orbit.period / 4)).normalized;
+                angleToPrograde = MuUtils.ClampDegrees360((((vessel.orbit.inclination > 90) || (vessel.orbit.inclination < -90)) ? 1 : -1) * ((Vector3)up).AngleInPlane(plUp, delta));
+            }
+            else
+            {
+                angleToPrograde = 0;
+            }
+
+            mainBody = vessel.mainBody;
+
+            radius = (CoM - vessel.mainBody.position).magnitude;
+
+            vesselRef = vessel;
+        }
+
+        void UpdateRCSThrustAndTorque(Vessel vessel)
+        {
+            rcsThrustAvailable = new Vector6();
+            rcsTorqueAvailable = new Vector6();
+
+            if (!vessel.ActionGroups[KSPActionGroup.RCS]) return;
+
+            var rcsbal = vessel.GetMasterMechJeb().rcsbal;
+            if (rcsbal.enabled)
+            {
+                Vector3d rot = Vector3d.zero;
+                foreach (Vector6.Direction dir6 in Enum.GetValues(typeof(Vector6.Direction)))
+                {
+                    Vector3d dir = Vector6.directions[dir6];
+                    double[] throttles;
+                    List<RCSSolver.Thruster> thrusters;
+                    rcsbal.GetThrottles(dir, out throttles, out thrusters);
+                    if (throttles != null)
+                    {
+                        for (int i = 0; i < throttles.Length; i++)
+                        {
+                            if (throttles[i] > 0)
+                            {
+                                Vector3d force = thrusters[i].GetThrust(dir, rot);
+                                rcsThrustAvailable.Add(vessel.GetTransform().InverseTransformDirection(dir * Vector3d.Dot(force * throttles[i], dir)));
+                                // Are we missing an rcsTorqueAvailable calculation here?
+                            }
+                        }
+                    }
+                }
+            }
+            else // !rcsbal.enabled
+            {
+                foreach (Part p in vessel.parts)
+                {
+                    foreach (ModuleRCS pm in p.Modules.OfType<ModuleRCS>())
+                    {
+                        double maxT = pm.thrusterPower;
+                        Vector3d partPosition = p.Rigidbody.worldCenterOfMass - CoM;
+
+                        if ((pm.isEnabled) && (!pm.isJustForShow))
+                        {
+                            foreach (Transform t in pm.thrusterTransforms)
+                            {
+                                Vector3d thrusterThrust = vessel.GetTransform().InverseTransformDirection(-t.up.normalized) * pm.thrusterPower;
+                                rcsThrustAvailable.Add(thrusterThrust);
+                                Vector3d thrusterTorque = Vector3.Cross(vessel.GetTransform().InverseTransformDirection(partPosition), thrusterThrust);
+                                rcsTorqueAvailable.Add(thrusterTorque);
+                            }
+                        }
+                    }
+                }
+            }
+        }
+
+        // Loop over all the parts in the vessel and calculate some things.
+        void AnalyzeParts(Vessel vessel, EngineInfo einfo, IntakeInfo iinfo)
+        {
+            mass = 0;
+            massDrag = 0;
+
+            parachutes = new List<ModuleParachute>();
+            parachuteDeployed = false;
+
+            torqueAvailable = Vector3d.zero;
+            torqueFromEngine = Vector3d.zero;
+            ctrlTorqueAvailable = new Vector6();
+
+            foreach (Part p in vessel.parts)
+            {
+                if (p.IsPhysicallySignificant())
+                {
+                    double partMass = p.TotalMass();
+                    mass += partMass;
+                    massDrag += partMass * p.maximum_drag;
+                }
+
+                if (p is ControlSurface) // legacy. Remove this if and when it's no longer important to support mods that use ControlSurface
+                {
+                    Vector3d partPosition = p.Rigidbody.worldCenterOfMass - CoM;
+                    ControlSurface cs = (p as ControlSurface);
+                    Vector3d airSpeed = vessel.srf_velocity + Vector3.Cross(cs.Rigidbody.angularVelocity, cs.transform.position - cs.Rigidbody.position);
+                    // Air Speed is velocityVesselSurface
+                    // AddForceAtPosition seems to need the airspeed vector rotated with the flap rotation x its surface
+                    Quaternion airSpeedRot = Quaternion.AngleAxis(cs.ctrlSurfaceRange * cs.ctrlSurfaceArea, cs.transform.rotation * cs.pivotAxis);
+                    Vector3 ctrlTroquePos = vessel.GetTransform().InverseTransformDirection(Vector3.Cross(partPosition, cs.getLiftVector(airSpeedRot * airSpeed)));
+                    Vector3 ctrlTroqueNeg = vessel.GetTransform().InverseTransformDirection(Vector3.Cross(partPosition, cs.getLiftVector(Quaternion.Inverse(airSpeedRot) * airSpeed)));
+                    ctrlTorqueAvailable.Add(ctrlTroquePos);
+                    ctrlTorqueAvailable.Add(ctrlTroqueNeg);
+                }
+
+                foreach (VesselStatePartExtension vspe in vesselStatePartExtensions)
+                {
+                    vspe(p);
+                }
+
+                foreach (PartModule pm in p.Modules)
+                {
+                    if (!pm.isEnabled) continue;
+
+                    if (pm is ModuleReactionWheel)
+                    {
+                        ModuleReactionWheel rw = (ModuleReactionWheel)pm;
+                        // I had to remove the test for active in .23 since the new ressource system reply to the RW that 
+                        // there is no energy available when the RW do tiny adjustement.
+                        // I replaceed it with a test that check if there is electricity anywhere on the ship. 
+                        // Let's hope we don't get reaction wheel that use something else
+                        //if (rw.wheelState == ModuleReactionWheel.WheelState.Active && !rw.stateString.Contains("Not enough"))
+                        if (rw.wheelState == ModuleReactionWheel.WheelState.Active && vessel.HasElectricCharge())
+                            torqueAvailable += new Vector3d(rw.PitchTorque, rw.RollTorque, rw.YawTorque);
+                    }
+                    else if (pm is ModuleEngines)
+                    {
+                        einfo.AddNewEngine(pm as ModuleEngines);
+                    }
+                    else if (pm is ModuleEnginesFX)
+                    {
+                        einfo.AddNewEngine(pm as ModuleEnginesFX);
+                    }
+                    else if (pm is ModuleResourceIntake)
+                    {
+                        iinfo.addIntake(pm as ModuleResourceIntake);
+                    }
+                    else if (pm is ModuleParachute)
+                    {
+                        ModuleParachute parachute = pm as ModuleParachute;
+                        parachutes.Add(parachute);
+                        if (parachute.deploymentState == ModuleParachute.deploymentStates.DEPLOYED || parachute.deploymentState == ModuleParachute.deploymentStates.SEMIDEPLOYED)
+                        {
+                            parachuteDeployed = true;
+                        }
+                    }
+                    else if (pm is ModuleControlSurface)
+                    {
+                        // TODO : Tweakable for ignorePitch / ignoreYaw  / ignoreRoll 
+                        ModuleControlSurface cs = (pm as ModuleControlSurface);
+                        Vector3d partPosition = p.Rigidbody.worldCenterOfMass - CoM;
+
+                        Vector3d airSpeed = vessel.srf_velocity + Vector3.Cross(cs.part.Rigidbody.angularVelocity, cs.transform.position - cs.part.Rigidbody.position);
+
+                        Quaternion airSpeedRot = Quaternion.AngleAxis(cs.ctrlSurfaceRange * cs.ctrlSurfaceArea, cs.transform.rotation * Vector3.right);
+
+                        Vector3 ctrlTroquePos = vessel.GetTransform().InverseTransformDirection(Vector3.Cross(partPosition, cs.getLiftVector(airSpeedRot * airSpeed)));
+                        Vector3 ctrlTroqueNeg = vessel.GetTransform().InverseTransformDirection(Vector3.Cross(partPosition, cs.getLiftVector(Quaternion.Inverse(airSpeedRot) * airSpeed)));
+                        ctrlTorqueAvailable.Add(ctrlTroquePos);
+                        ctrlTorqueAvailable.Add(ctrlTroqueNeg);
+                    }
+
+                    foreach (VesselStatePartModuleExtension vspme in vesselStatePartModuleExtensions)
+                    {
+                        vspme(pm);
+                    }
+                }
+            }
+
+            torqueAvailable += Vector3d.Max(rcsTorqueAvailable.positive, rcsTorqueAvailable.negative); // Should we use Max or Min ?
+            torqueAvailable += Vector3d.Max(ctrlTorqueAvailable.positive, ctrlTorqueAvailable.negative); // Should we use Max or Min ?            
+            torqueAvailable += Vector3d.Max(einfo.torqueEngineAvailable.positive, einfo.torqueEngineAvailable.negative);
+            
+            torqueFromEngine += Vector3d.Max(einfo.torqueEngineVariable.positive, einfo.torqueEngineVariable.negative);
+
+            thrustVectorMaxThrottle = einfo.thrustMax;
+            thrustVectorMinThrottle = einfo.thrustMin;
+            thrustVectorLastFrame = einfo.thrustCurrent;
+            
+            maxEngineResponseTime = einfo.maxResponseTime;
+        }
+
+        void UpdateResourceRequirements(EngineInfo einfo, IntakeInfo iinfo)
+        {
+            // Convert the resource information from the einfo and iinfo format
+            // to the more useful ResourceInfo format.
+            resources = new Dictionary<int, ResourceInfo>();
+            foreach (var info in einfo.resourceRequired)
+            {
+                int id = info.Key;
+                var req = info.Value;
+                resources[id] = new ResourceInfo(
+                        PartResourceLibrary.Instance.GetDefinition(id),
+                        req.requiredLastFrame,
+                        req.requiredAtMaxThrottle,
+                        iinfo.getIntakes(id));
+            }
+
+            int intakeAirId = PartResourceLibrary.Instance.GetDefinition("IntakeAir").id;
+            intakeAir = 0;
+            intakeAirNeeded = 0;
+            intakeAirAtMax = 0;
+            intakeAirAllIntakes = 0;
+            if (resources.ContainsKey(intakeAirId))
+            {
+                intakeAir = resources[intakeAirId].intakeProvided;
+                intakeAirAllIntakes = resources[intakeAirId].intakeAvailable;
+                intakeAirNeeded = resources[intakeAirId].required;
+                intakeAirAtMax = resources[intakeAirId].requiredAtMaxThrottle;
+            }
+        }
+
+        // Decide whether to control the RCS thrusters from the main throttle
+        void ToggleRCSThrust(Vessel vessel)
+        {
+            if (thrustVectorMaxThrottle.magnitude == 0 && vessel.ActionGroups[KSPActionGroup.RCS])
+            {
+                rcsThrust = true;
+                thrustVectorMaxThrottle += (Vector3d)(vessel.transform.up) * rcsThrustAvailable.down;
+            }
+            else
+            {
+                rcsThrust = false;
+            }
+        }
+
+        // KSP's calculation of the vessel's moment of inertia is broken.
+        // This function is somewhat expensive :(
+        // Maybe it can be optimized more.
+        void UpdateMoIAndAngularMom(Vessel vessel)
+        {
+            inertiaTensor = new Matrix3x3f();
+
+            Transform vesselTransform = vessel.GetTransform();
+            Quaternion inverseVesselRotation = Quaternion.Inverse(vesselTransform.rotation);
+
+            Vector3[] unitVectors = { new Vector3(1, 0, 0), new Vector3(0, 1, 0), new Vector3(0, 0, 1) };
+
+            foreach (Part p in vessel.parts)
+            {
+                Rigidbody rigidbody = p.Rigidbody;
+                if (rigidbody == null) continue;
+
+                //Compute the contributions to the vessel inertia tensor due to the part inertia tensor
+                Vector3 principalMoments = rigidbody.inertiaTensor;
+                Quaternion princAxesRot = inverseVesselRotation * p.transform.rotation * rigidbody.inertiaTensorRotation;
+                Quaternion invPrincAxesRot = Quaternion.Inverse(princAxesRot);
+
+                for (int j = 0; j < 3; j++)
+                {
+                    Vector3 partInertiaTensorTimesjHat = princAxesRot * Vector3.Scale(principalMoments, invPrincAxesRot * unitVectors[j]);
+                    for (int i = 0; i < 3; i++)
+                    {
+                        inertiaTensor[i, j] += Vector3.Dot(unitVectors[i], partInertiaTensorTimesjHat);
+                    }
+                }
+
+                //Compute the contributions to the vessel inertia tensor due to the part mass and position
+                float partMass = p.TotalMass();
+                Vector3 partPosition = vesselTransform.InverseTransformDirection(rigidbody.worldCenterOfMass - CoM);
+
+                for (int i = 0; i < 3; i++)
+                {
+                    inertiaTensor[i, i] += partMass * partPosition.sqrMagnitude;
+                    
+                    for (int j = 0; j < 3; j++)
+                    {
+                        inertiaTensor[i, j] += -partMass * partPosition[i] * partPosition[j];
+                    }
+                }
+            }
+
+            MoI = new Vector3d(inertiaTensor[0, 0], inertiaTensor[1, 1], inertiaTensor[2, 2]);
+            angularMomentum = inertiaTensor * angularVelocity;
+        }
+
+        [ValueInfoItem("Terminal velocity", InfoItem.Category.Vessel, format = ValueInfoItem.SI, units = "m/s")]
+        public double TerminalVelocity()
+        {
+            return TerminalVelocityCall();
+        }
+        
+        public DTerminalVelocity TerminalVelocityCall;
+                      
+        public double TerminalVelocityStockKSP()
+        {
+            if (mainBody == null || altitudeASL > mainBody.RealMaxAtmosphereAltitude()) return double.PositiveInfinity;
+
+            double airDensity = FlightGlobals.getAtmDensity(FlightGlobals.getStaticPressure(CoM, mainBody));
+            return Math.Sqrt(2 * localg * mass / (massDrag * FlightGlobals.DragMultiplier * airDensity));
+        }
+
+        public double ThrustAccel(double throttle)
+        {
+            return (1.0 - throttle) * minThrustAccel + throttle * maxThrustAccel;
+        }
+
+        public double HeadingFromDirection(Vector3d dir)
+        {
+            return MuUtils.ClampDegrees360(180 / Math.PI * Math.Atan2(Vector3d.Dot(dir, east), Vector3d.Dot(dir, north)));
+        }
+
+        // Altitude of bottom of craft, only calculated when requested because it is a bit expensive
+        private bool altitudeBottomIsCurrent = false;
+        private double _altitudeBottom;
+        [ValueInfoItem("Altitude (bottom)", InfoItem.Category.Surface, format = ValueInfoItem.SI, siSigFigs = 6, siMaxPrecision = 0, units = "m")]
+        public double altitudeBottom
+        {
+            get
+            {
+                if (!altitudeBottomIsCurrent)
+                {
+                    _altitudeBottom = ComputeVesselBottomAltitude(vesselRef);
+                    altitudeBottomIsCurrent = true;
+                }
+                return _altitudeBottom;
+            }
+        }
+
+        double ComputeVesselBottomAltitude(Vessel vessel)
+        {
+            double ret = altitudeTrue;
+            foreach (Part p in vessel.parts)
+            {
+                if (p.collider != null)
+                {
+                    /*Vector3d bottomPoint = p.collider.ClosestPointOnBounds(vesselmainBody.position);
+                    double partBottomAlt = vesselmainBody.GetAltitude(bottomPoint) - surfaceAltitudeASL;
+                    _altitudeBottom = Math.Max(0, Math.Min(_altitudeBottom, partBottomAlt));*/
+                    Bounds bounds = p.collider.bounds;
+                    Vector3 extents = bounds.extents;
+                    float partRadius = Mathf.Max(extents[0], Mathf.Max(extents[1], extents[2]));
+                    double partAltitudeBottom = vessel.mainBody.GetAltitude(bounds.center) - partRadius - surfaceAltitudeASL;
+                    partAltitudeBottom = Math.Max(0, partAltitudeBottom);
+                    if (partAltitudeBottom < ret) ret = partAltitudeBottom;
+                }
+            }
+            return ret;
+        }
+
+        private static GimbalExt getGimbalExt(Part p, out PartModule pm)
+        {
+            foreach (PartModule m in p.Modules)
+            {
+                GimbalExt gimbal;
+                if (gimbalExtDict.TryGetValue(m.GetType(), out gimbal) && gimbal.isValid(m))
+                {
+                    pm = m;
+                    return gimbal;
+                }
+            }
+            pm = null;
+            return gimbalExtDict[typeof(object)];
+        }
+
+        // The delgates implentation for the null gimbal ( no gimbal present)
+        private static bool nullGimbalIsValid(PartModule p)
+        {
+            return true;
+        }
+
+        private static Vector3d nullGimbalTorqueVector(PartModule p, int i, Vector3d CoM)
+        {
+            return Vector3d.zero;
+        }
+
+        private static Quaternion nullGimbalInitialRot(PartModule p, Transform engineTransform, int i)
+        {
+            return engineTransform.rotation;
+        }
+
+        // The delegate implementation for the stock gimbal
+        private static bool stockGimbalIsValid(PartModule p)
+        {
+            ModuleGimbal gimbal = p as ModuleGimbal;
+            return gimbal.initRots.Count() > 0;
+        }
+
+        private static Vector3d stockGimbalTorqueVector(PartModule p, int i, Vector3d CoM)
+        {
+            ModuleGimbal gimbal = p as ModuleGimbal;
+            Vector3d torque = Vector3d.zero;
+
+            if (gimbal.gimbalLock)
+                return Vector3d.zero;
+
+            // Edge case where multiple gimbals defined, clamp to the last one as an easy fix.
+            i = Math.Min(gimbal.gimbalTransforms.Count - 1, i);
+
+            Vector3d position = gimbal.gimbalTransforms[i].position - CoM;
+            double distance = position.magnitude;
+            double radius = Vector3.Exclude(Vector3.Project(position, p.vessel.ReferenceTransform.up), position).magnitude;
+
+            torque.x = Math.Sin(Math.Abs(gimbal.gimbalRange) * Math.PI / 180d) * distance;
+            torque.z = Math.Sin(Math.Abs(gimbal.gimbalRange) * Math.PI / 180d) * distance;
+
+            // The "(e.part.vessel.rb_velocity * Time.fixedDeltaTime)" makes no sense to me but that's how the game does it...
+            Vector3d position2 = position + (p.vessel.rb_velocity * Time.fixedDeltaTime);
+            Vector3d radialAxis = Vector3.Exclude(Vector3.Project(position2, p.vessel.ReferenceTransform.up), position2);
+            if (radialAxis.sqrMagnitude > 0.01f)
+            {
+                torque.y = Math.Sin(Math.Abs(gimbal.gimbalRange) * Math.PI / 180d) * radius;
+            }
+
+            return torque;
+        }
+
+        private static Quaternion stockGimbalInitialRot(PartModule p, Transform engineTransform, int i)
+        {
+            ModuleGimbal gimbal = p as ModuleGimbal;
+
+            // Edge case where multiple gimbals defined, clamp to the last one as an easy fix.
+            i = Math.Min(gimbal.gimbalTransforms.Count - 1, i);
+
+            // Save the current local rot
+            Quaternion save = gimbal.gimbalTransforms[i].localRotation;
+            // Apply the default rot and let unity compute the world rot
+            gimbal.gimbalTransforms[i].localRotation = gimbal.initRots[i];
+            Quaternion initRot = engineTransform.rotation;
+            // Restore the current local rot
+            gimbal.gimbalTransforms[i].localRotation = save;
+            return initRot;
+        }
+
+        // Used during the vesselState constructor; distilled to other
+        // variables later.
+        public class EngineInfo
+        {
+            public Vector3d thrustCurrent = new Vector3d(); // thrust at throttle achieved last frame
+            public Vector3d thrustMax = new Vector3d(); // thrust at full throttle
+            public Vector3d thrustMin = new Vector3d(); // thrust at zero throttle
+            public double maxResponseTime = 0;
+
+            public Vector6 torqueEngineAvailable = new Vector6();
+            public Vector6 torqueEngineVariable = new Vector6();
+
+            public class FuelRequirement
+            {
+                public double requiredLastFrame = 0;
+                public double requiredAtMaxThrottle = 0;
+            }
+            public Dictionary<int, FuelRequirement> resourceRequired = new Dictionary<int, FuelRequirement>();
+
+            Vector3d CoM;
+            float atmP0; // pressure now
+            float atmP1; // pressure after one timestep
+
+            public EngineInfo(Vector3d c)
+            {
+                CoM = c;
+                atmP0 = (float)FlightGlobals.getStaticPressure();  // TODO : more FlightGlobals call to remove
+                float alt1 = (float)(FlightGlobals.ship_altitude + TimeWarp.fixedDeltaTime * FlightGlobals.ship_verticalSpeed);
+                atmP1 = (float)FlightGlobals.getStaticPressure(alt1);
+            }
+
+            public void AddNewEngine(ModuleEngines e)
+            {
+                if ((!e.EngineIgnited) || (!e.isEnabled))
+                {
+                    return;
+                }
+
+                // Compute the resource requirement at full thrust.
+                //   mdot = maxthrust / (Isp * g0) in tonnes per second
+                //   udot = mdot / mixdensity in units per second of propellant per ratio unit
+                //   udot * ratio_i : units per second of propellant i
+                // Choose the worse Isp between now and after one timestep.
+                // TODO: actually, pressure should be for the engine part, not for the spacecraft.
+                // The pressure can easily vary by 1% from top to bottom of a spacecraft.
+                // We'd need to compute the position of the part, which seems like a pain.
+                float Isp0 = e.atmosphereCurve.Evaluate(atmP0);
+                float Isp1 = e.atmosphereCurve.Evaluate(atmP1);
+                double Isp = Math.Min(Isp0, Isp1);
+                double udot = e.maxThrust / (Isp * e.g * e.mixtureDensity); // Tavert Issue #163
+                foreach (var propellant in e.propellants)
+                {
+                    double maxreq = udot * propellant.ratio;
+                    addResource(propellant.id, propellant.currentRequirement, maxreq);
+                }
+
+                if (!e.getFlameoutState)
+                {
+                    Part p = e.part;
+
+                    double usableFraction = 1;
+                    if (e.useVelocityCurve)
+                    {
+                        usableFraction *= e.velocityCurve.Evaluate((float)(e.part.vessel.orbit.GetVel() - e.part.vessel.mainBody.getRFrmVel(CoM)).magnitude);
+                    }
+
+                    float maxThrust = e.maxThrust / (float)e.thrustTransforms.Count;
+                    float minThrust = e.minThrust / (float)e.thrustTransforms.Count;
+
+                    double eMaxThrust = minThrust + (maxThrust - minThrust) * e.thrustPercentage / 100f;
+                    double eMinThrust = e.throttleLocked ? eMaxThrust : minThrust;
+                    double eCurrentThrust = usableFraction * (eMaxThrust * e.currentThrottle + eMinThrust * (1 - e.currentThrottle));
+
+                    for (int i = 0; i < e.thrustTransforms.Count; i++)
+                    {
+                        PartModule gimbal;
+                        GimbalExt gimbalExt = VesselState.getGimbalExt(p, out gimbal);
+
+                        // The rotation makes a +z vector point in the direction that molecules are ejected
+                        // from the engine.  The resulting thrust force is in the opposite direction.
+                        // This gives us the thrust direction at rest state fro gimbaled engines
+                        Vector3d thrustDirectionVector = gimbalExt.initialRot(gimbal, e.thrustTransforms[i], i) * Vector3d.back;
+                        // This one would give us the current thrust direction including current gimbal
+                        // Not sure which one is the best one to use.
+                        //thrustDirectionVector = e.thrustTransforms[i].rotation * Vector3d.back;
+
+                        double cosineLosses = Vector3d.Dot(thrustDirectionVector, e.part.vessel.GetTransform().up);
+
+                        thrustCurrent += eCurrentThrust * cosineLosses * thrustDirectionVector;
+                        thrustMax += eMaxThrust * cosineLosses * thrustDirectionVector;
+                        thrustMin += eMinThrust * cosineLosses * thrustDirectionVector;
+
+                        Vector3d torque = gimbalExt.torqueVector(gimbal, i, CoM);
+
+                        torqueEngineAvailable.Add(torque * eMinThrust);
+                        torqueEngineVariable.Add(torque * (eMaxThrust - eMinThrust));
+                    }
+
+                    if (e.useEngineResponseTime)
+                    {
+                        double responseTime = 1.0 / Math.Min(e.engineAccelerationSpeed, e.engineDecelerationSpeed);
+                        if (responseTime > maxResponseTime) maxResponseTime = responseTime;
+                    }
+                }
+            }
+
+            // Support for the new ModuleEnginesFX - lack of common interface between the 2 engins type is not fun
+            // I can't even just copy  ModuleEngines to a ModuleEnginesFX and use the same function since some field are readonly
+            public void AddNewEngine(ModuleEnginesFX e)
+            {
+                if ((!e.EngineIgnited) || (!e.isEnabled))
+                {
+                    return;
+                }
+
+                // Compute the resource requirement at full thrust.
+                //   mdot = maxthrust / (Isp * g0) in tonnes per second
+                //   udot = mdot / mixdensity in units per second of propellant per ratio unit
+                //   udot * ratio_i : units per second of propellant i
+                // Choose the worse Isp between now and after one timestep.
+                // TODO: actually, pressure should be for the engine part, not for the spacecraft.
+                // The pressure can easily vary by 1% from top to bottom of a spacecraft.
+                // We'd need to compute the position of the part, which seems like a pain.
+                float Isp0 = e.atmosphereCurve.Evaluate(atmP0);
+                float Isp1 = e.atmosphereCurve.Evaluate(atmP1);
+                double Isp = Math.Min(Isp0, Isp1);
+                double udot = e.maxThrust / (Isp * e.g * e.mixtureDensity); // Tavert Issue #163
+                foreach (var propellant in e.propellants)
+                {
+                    double maxreq = udot * propellant.ratio;
+                    addResource(propellant.id, propellant.currentRequirement, maxreq);
+                }
+
+                if (!e.getFlameoutState)
+                {
+                    Part p = e.part;
+
+                    double usableFraction = 1;
+                    if (e.useVelocityCurve)
+                    {
+                        usableFraction *= e.velocityCurve.Evaluate((float)(e.part.vessel.orbit.GetVel() - e.part.vessel.mainBody.getRFrmVel(CoM)).magnitude);
+                    }
+
+                    float maxThrust = e.maxThrust / (float)e.thrustTransforms.Count;
+                    float minThrust = e.minThrust / (float)e.thrustTransforms.Count;
+
+                    double eMaxThrust = minThrust + (maxThrust - minThrust) * e.thrustPercentage / 100f;
+                    double eMinThrust = e.throttleLocked ? eMaxThrust : minThrust;
+                    double eCurrentThrust = usableFraction * (eMaxThrust * e.currentThrottle + eMinThrust * (1 - e.currentThrottle));
+
+                    for (int i = 0; i < e.thrustTransforms.Count; i++)
+                    {
+                        PartModule gimbal;
+                        GimbalExt gimbalExt = VesselState.getGimbalExt(p, out gimbal);
+
+                        // The rotation makes a +z vector point in the direction that molecules are ejected
+                        // from the engine.  The resulting thrust force is in the opposite direction.
+                        // This gives us the thrust direction at rest state fro gimbaled engines
+                        Vector3d thrustDirectionVector = gimbalExt.initialRot(gimbal, e.thrustTransforms[i], i) * Vector3d.back;
+                        // This one would give us the current thrust direction including current gimbal
+                        // Not sure which one is the best one to use.
+                        //thrustDirectionVector = e.thrustTransforms[i].rotation * Vector3d.back;
+
+                        double cosineLosses = Vector3d.Dot(thrustDirectionVector, e.part.vessel.GetTransform().up);
+
+                        thrustCurrent += eCurrentThrust * cosineLosses * thrustDirectionVector;
+                        thrustMax += eMaxThrust * cosineLosses * thrustDirectionVector;
+                        thrustMin += eMinThrust * cosineLosses * thrustDirectionVector;
+
+                        Vector3d torque = gimbalExt.torqueVector(gimbal, i, CoM);
+
+                        torqueEngineAvailable.Add(torque * eMinThrust);
+                        torqueEngineVariable.Add(torque * (eMaxThrust - eMinThrust));
+                    }
+
+                    if (e.useEngineResponseTime)
+                    {
+                        double responseTime = 1.0 / Math.Min(e.engineAccelerationSpeed, e.engineDecelerationSpeed);
+                        if (responseTime > maxResponseTime) maxResponseTime = responseTime;
+                    }
+                }
+            }
+
+            private void addResource(int id, double current /* u/sec */, double max /* u/sec */)
+            {
+                FuelRequirement req;
+                if (resourceRequired.ContainsKey(id))
+                {
+                    req = resourceRequired[id];
+                }
+                else
+                {
+                    req = new FuelRequirement();
+                    resourceRequired[id] = req;
+                }
+
+                req.requiredLastFrame += current;
+                req.requiredAtMaxThrottle += max;
+            }
+        }
+
+        // Used during the vesselState constructor; distilled to other variables later.
+        class IntakeInfo
+        {
+            public Dictionary<int, List<ModuleResourceIntake>> allIntakes = new Dictionary<int, List<ModuleResourceIntake>>();
+
+            public void addIntake(ModuleResourceIntake intake)
+            {
+                // TODO: figure out how much airflow we have, how much we could have,
+                // drag, etc etc.
+                List<ModuleResourceIntake> thelist;
+                int id = PartResourceLibrary.Instance.GetDefinition(intake.resourceName).id;
+                if (allIntakes.ContainsKey(id))
+                {
+                    thelist = allIntakes[id];
+                }
+                else
+                {
+                    thelist = new List<ModuleResourceIntake>();
+                    allIntakes[id] = thelist;
+                }
+                thelist.Add(intake);
+            }
+
+            static List<ModuleResourceIntake> empty = new List<ModuleResourceIntake>();
+            public List<ModuleResourceIntake> getIntakes(int id)
+            {
+                if (allIntakes.ContainsKey(id))
+                {
+                    return allIntakes[id];
+                }
+                else
+                {
+                    return empty;
+                }
+            }
+        }
+
+        // Stored.
+        public class ResourceInfo
+        {
+            public PartResourceDefinition definition;
+
+            // We use kg/s rather than the more common T/s because these numbers tend to be small.
+            // One debate I've had is whether to use mass/s or unit/s.  Dunno...
+
+            public double required = 0;              // kg/s
+            public double requiredAtMaxThrottle = 0; // kg/s
+            public double intakeAvailable = 0;       // kg/s
+            public double intakeProvided
+            {           // kg/s for currently-open intakes
+                get
+                {
+                    double sum = 0;
+                    foreach (var intakeData in intakes)
+                    {
+                        if (intakeData.intake.intakeEnabled)
+                        {
+                            sum += intakeData.predictedMassFlow;
+                        }
+                    }
+                    return sum;
+                }
+            }
+            public IntakeData[] intakes;
+
+            public struct IntakeData
+            {
+                public ModuleResourceIntake intake;
+                public double predictedMassFlow; // min kg/s this timestep or next
+            }
+
+            // Return the number of kg of resource provided per second under certain conditions.
+            // We use kg since the numbers are typically small.
+            private double massProvided(double vesselSpeed, Vector3d vesselFwd, double atmDensity,
+                    ModuleResourceIntake intake, Vector3d intakeFwd)
+            {
+                if (intake.checkForOxygen && !FlightGlobals.currentMainBody.atmosphereContainsOxygen)
+                {
+                    return 0;
+                }
+
+                // This is adapted from code shared by Amram at:
+                // http://forum.kerbalspaceprogram.com/showthread.php?34288-Maching-Bird-Challeng?p=440505
+                // Seems to be accurate for 0.18.2 anyway.
+                double intakeSpeed = intake.maxIntakeSpeed; // airspeed when the intake isn't moving
+
+                double aoa = Vector3d.Dot(vesselFwd, intakeFwd);
+                if (aoa < 0) { aoa = 0; }
+                else if (aoa > 1) { aoa = 1; }
+
+                double finalSpeed;
+                if (aoa <= intake.aoaThreshold)
+                {
+                    finalSpeed = intakeSpeed;
+                }
+                else
+                {
+                    // This is labeled as a bug for double-counting intakeSpeed.
+                    // It also double-counts unitScalar...
+                    double airSpeedGUI = vesselSpeed + intakeSpeed;
+                    double airSpeed = airSpeedGUI * intake.unitScalar;
+                    finalSpeed = aoa * (airSpeed + intakeSpeed);
+                }
+                double airVolume = finalSpeed * intake.area * intake.unitScalar;
+                double airmass = atmDensity * airVolume; // tonnes per second
+
+                // TODO: limit by the amount the intake can store
+                return airmass * 1000;
+            }
+
+            public ResourceInfo(PartResourceDefinition r, double req /* u per deltaT */, double atMax /* u per s */, List<ModuleResourceIntake> modules)
+            {
+                definition = r;
+                double density = definition.density * 1000; // kg per unit (density is in T per unit)
+                double dT = TimeWarp.fixedDeltaTime;
+                required = req * density / dT;
+                requiredAtMaxThrottle = atMax * density;
+
+                // For each intake, we want to know the min of what will (or can) be provided either now or at the end of the timestep.
+                // 0 means now, 1 means next timestep
+                Vector3d v0 = FlightGlobals.ship_srfVelocity;
+                Vector3d v1 = v0 + dT * FlightGlobals.ship_acceleration;
+                Vector3d v0norm = v0.normalized;
+                Vector3d v1norm = v1.normalized;
+                double v0mag = v0.magnitude;
+                double v1mag = v1.magnitude;
+
+                // As with thrust, here too we should get the static pressure at the intake, not at the center of mass.
+                double atmDensity0 = FlightGlobals.getAtmDensity(FlightGlobals.getStaticPressure());
+                float alt1 = (float)(FlightGlobals.ship_altitude
+                        + dT * FlightGlobals.ship_verticalSpeed);
+                double atmDensity1 = FlightGlobals.getAtmDensity(FlightGlobals.getStaticPressure(alt1));
+
+                intakes = new IntakeData[modules.Count];
+                int idx = 0;
+                foreach (var intake in modules)
+                {
+                    Vector3d intakeFwd0 = intake.part.FindModelTransform(intake.intakeTransformName).forward;
+                    Vector3d intakeFwd1;
+                    {
+                        // Rotate the intake by the angular velocity for one timestep, in case the ship is spinning.
+                        // Going through the Unity vector classes is about as many lines as hammering it out by hand.
+                        Vector3d rot = dT * FlightGlobals.ship_angularVelocity;
+                        intakeFwd1 = Quaternion.AngleAxis((float)(Math.PI / 180 * rot.magnitude), rot) * intakeFwd0;
+                        /*Vector3d cos;
+                        Vector3d sin;
+                        for(int i = 0; i < 3; ++i) {
+                            cos[i] = Math.Cos (rot[i]);
+                            sin[i] = Math.Sin (rot[i]);
+                        }
+                        intakeFwd1[0]
+                            = intakeFwd0[0] * cos[1] * cos[2]
+                            + intakeFwd0[1] * (sin[0]*sin[1]*cos[2] - cos[0]*sin[2])
+                            + intakeFwd0[2] * (sin[0]*sin[2] + cos[0]*sin[1]);
+
+                        intakeFwd1[1]
+                            = intakeFwd0[0] * cos[1] * sin[2]
+                            + intakeFwd0[1] * (cos[0]*cos[1] + sin[0]*sin[1]*sin[2])
+                            + intakeFwd0[2] * (cos[0]*sin[1]*sin[2] - sin[0]*cos[2]);
+
+                        intakeFwd1[2]
+                            = intakeFwd0[0] * (-sin[1])
+                            + intakeFwd0[1] * sin[0] * cos[1]
+                            + intakeFwd0[2] * cos[0] * cos[1];*/
+                    }
+
+                    double mass0 = massProvided(v0mag, v0norm, atmDensity0, intake, intakeFwd0);
+                    double mass1 = massProvided(v1mag, v1norm, atmDensity1, intake, intakeFwd1);
+                    double mass = Math.Min(mass0, mass1);
+
+                    // Also, we can't have more airflow than what fits in the resource tank of the intake part.
+                    double capacity = 0;
+                    foreach (PartResource tank in intake.part.Resources)
+                    {
+                        if (tank.info.id == definition.id)
+                        {
+                            capacity += tank.maxAmount; // units per timestep
+                        }
+                    }
+                    capacity = capacity * density / dT; // convert to kg/s
+                    mass = Math.Min(mass, capacity);
+
+                    intakes[idx].intake = intake;
+                    intakes[idx].predictedMassFlow = mass;
+                    intakeAvailable += mass;
+                    idx++;
+                }
+            }
+        }
+    }
 }