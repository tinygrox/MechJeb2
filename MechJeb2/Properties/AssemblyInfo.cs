--- conflicted
+++ resolved
@@ -32,11 +32,7 @@
 // by using the '*' as shown below:
 // [assembly: AssemblyVersion("1.0.*")]
 [assembly: AssemblyVersion("2.5.1.0")]     // We should not change it anymore. It break mods that links MJ ( cf http://support.microsoft.com/kb/556041 )
-<<<<<<< HEAD
-[assembly: AssemblyFileVersion("2.8.1.0")] // this one we can change all we want
-=======
 [assembly: AssemblyFileVersion("2.8.2.0")] // this one we can change all we want
->>>>>>> 239d8b24
 [assembly: AssemblyInformationalVersion("")] // Displayed in the window title if not empty (used to display dev #)
 
 [assembly: KSPAssembly("MechJeb2", 2, 5)]