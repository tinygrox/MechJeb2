﻿using System.Reflection;
using System.Runtime.CompilerServices;
using System.Runtime.InteropServices;

// General Information about an assembly is controlled through the following 
// set of attributes. Change these attribute values to modify the information
// associated with an assembly.
[assembly: AssemblyTitle("MuMechLib")]
[assembly: AssemblyDescription("")]
[assembly: AssemblyConfiguration("")]
[assembly: AssemblyCompany("Multiversal Mechatronics")]
[assembly: AssemblyProduct("MuMechLib")]
[assembly: AssemblyCopyright("Copyright © Multiversal Mechatronics 2014")]
[assembly: AssemblyTrademark("")]
[assembly: AssemblyCulture("")]

// Setting ComVisible to false makes the types in this assembly not visible 
// to COM components.  If you need to access a type in this assembly from 
// COM, set the ComVisible attribute to true on that type.
[assembly: ComVisible(false)]

// The following GUID is for the ID of the typelib if this project is exposed to COM
[assembly: Guid("a903d9fe-4604-47b8-b9d9-95728538f769")]

// Version information for an assembly consists of the following four values:
//
//      Major Version
//      Minor Version 
//      Build Number
//      Revision
//
// You can specify all the values or you can default the Build and Revision Numbers 
// by using the '*' as shown below:
// [assembly: AssemblyVersion("1.0.*")]
[assembly: AssemblyVersion("2.3.0.0")]     // We should not change it anymore. It break mods that links MJ ( cf http://support.microsoft.com/kb/556041 )
<<<<<<< HEAD
[assembly: AssemblyFileVersion("2.4.1.0")] // this one we can change all we want
=======
[assembly: AssemblyFileVersion("2.4.2.0")] // this one we can change all we want
>>>>>>> 4455e6d8
[assembly: AssemblyInformationalVersion("")] // Displayed in the window title if not empty (used to display dev #)

[assembly: KSPAssembly("MechJeb2", 2, 4)]
<|MERGE_RESOLUTION|>--- conflicted
+++ resolved
@@ -1,43 +1,39 @@
-﻿using System.Reflection;
-using System.Runtime.CompilerServices;
-using System.Runtime.InteropServices;
-
-// General Information about an assembly is controlled through the following 
-// set of attributes. Change these attribute values to modify the information
-// associated with an assembly.
-[assembly: AssemblyTitle("MuMechLib")]
-[assembly: AssemblyDescription("")]
-[assembly: AssemblyConfiguration("")]
-[assembly: AssemblyCompany("Multiversal Mechatronics")]
-[assembly: AssemblyProduct("MuMechLib")]
-[assembly: AssemblyCopyright("Copyright © Multiversal Mechatronics 2014")]
-[assembly: AssemblyTrademark("")]
-[assembly: AssemblyCulture("")]
-
-// Setting ComVisible to false makes the types in this assembly not visible 
-// to COM components.  If you need to access a type in this assembly from 
-// COM, set the ComVisible attribute to true on that type.
-[assembly: ComVisible(false)]
-
-// The following GUID is for the ID of the typelib if this project is exposed to COM
-[assembly: Guid("a903d9fe-4604-47b8-b9d9-95728538f769")]
-
-// Version information for an assembly consists of the following four values:
-//
-//      Major Version
-//      Minor Version 
-//      Build Number
-//      Revision
-//
-// You can specify all the values or you can default the Build and Revision Numbers 
-// by using the '*' as shown below:
-// [assembly: AssemblyVersion("1.0.*")]
-[assembly: AssemblyVersion("2.3.0.0")]     // We should not change it anymore. It break mods that links MJ ( cf http://support.microsoft.com/kb/556041 )
-<<<<<<< HEAD
-[assembly: AssemblyFileVersion("2.4.1.0")] // this one we can change all we want
-=======
-[assembly: AssemblyFileVersion("2.4.2.0")] // this one we can change all we want
->>>>>>> 4455e6d8
-[assembly: AssemblyInformationalVersion("")] // Displayed in the window title if not empty (used to display dev #)
-
-[assembly: KSPAssembly("MechJeb2", 2, 4)]
+﻿using System.Reflection;
+using System.Runtime.CompilerServices;
+using System.Runtime.InteropServices;
+
+// General Information about an assembly is controlled through the following 
+// set of attributes. Change these attribute values to modify the information
+// associated with an assembly.
+[assembly: AssemblyTitle("MuMechLib")]
+[assembly: AssemblyDescription("")]
+[assembly: AssemblyConfiguration("")]
+[assembly: AssemblyCompany("Multiversal Mechatronics")]
+[assembly: AssemblyProduct("MuMechLib")]
+[assembly: AssemblyCopyright("Copyright © Multiversal Mechatronics 2014")]
+[assembly: AssemblyTrademark("")]
+[assembly: AssemblyCulture("")]
+
+// Setting ComVisible to false makes the types in this assembly not visible 
+// to COM components.  If you need to access a type in this assembly from 
+// COM, set the ComVisible attribute to true on that type.
+[assembly: ComVisible(false)]
+
+// The following GUID is for the ID of the typelib if this project is exposed to COM
+[assembly: Guid("a903d9fe-4604-47b8-b9d9-95728538f769")]
+
+// Version information for an assembly consists of the following four values:
+//
+//      Major Version
+//      Minor Version 
+//      Build Number
+//      Revision
+//
+// You can specify all the values or you can default the Build and Revision Numbers 
+// by using the '*' as shown below:
+// [assembly: AssemblyVersion("1.0.*")]
+[assembly: AssemblyVersion("2.3.0.0")]     // We should not change it anymore. It break mods that links MJ ( cf http://support.microsoft.com/kb/556041 )
+[assembly: AssemblyFileVersion("2.4.2.0")] // this one we can change all we want
+[assembly: AssemblyInformationalVersion("")] // Displayed in the window title if not empty (used to display dev #)
+
+[assembly: KSPAssembly("MechJeb2", 2, 4)]