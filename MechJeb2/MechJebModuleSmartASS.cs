﻿using System;
using System.Collections.Generic;
using System.Linq;
using System.Text;
using UnityEngine;

namespace MuMech
{
    public class MechJebModuleSmartASS : DisplayModule
    {
        public enum Mode
        {
            ORBITAL,
            SURFACE,
            TARGET,
            ADVANCED,
            AUTO
        }
        public enum Target
        {
            OFF,
            KILLROT,
            NODE,
            SURFACE,
            PROGRADE,
            RETROGRADE,
            NORMAL_PLUS,
            NORMAL_MINUS,
            RADIAL_PLUS,
            RADIAL_MINUS,
            RELATIVE_PLUS,
            RELATIVE_MINUS,
            TARGET_PLUS,
            TARGET_MINUS,
            PARALLEL_PLUS,
            PARALLEL_MINUS,
            ADVANCED,
            AUTO,
            SURFACE_PROGRADE,
            SURFACE_RETROGRADE,
            HORIZONTAL_PLUS,
            HORIZONTAL_MINUS,
            VERTICAL_PLUS
        }
        public static Mode[] Target2Mode = { Mode.ORBITAL, Mode.ORBITAL, Mode.ORBITAL, Mode.SURFACE, Mode.ORBITAL, Mode.ORBITAL, Mode.ORBITAL, Mode.ORBITAL, Mode.ORBITAL, Mode.ORBITAL, Mode.TARGET, Mode.TARGET, Mode.TARGET, Mode.TARGET, Mode.TARGET, Mode.TARGET, Mode.ADVANCED, Mode.AUTO, Mode.SURFACE, Mode.SURFACE, Mode.SURFACE, Mode.SURFACE, Mode.SURFACE };
        public static string[] ModeTexts = { "OBT", "SURF", "TGT", "ADV", "AUTO" };
<<<<<<< HEAD
        public static string[] TargetTexts = { "OFF", "KILL\nROT", "NODE", "SURF", "PRO\nGRAD", "RETR\nGRAD", "NML\n+", "NML\n-", "RAD\n+", "RAD\n-", "RVEL\n+", "RVEL\n-", "TGT\n+", "TGT\n-", "PAR\n+", "PAR\n-", "ADV", "AUTO" };
        public static string[] ReferenceTexts = Enum.GetNames(typeof(AttitudeReference));
        public static string[] directionTexts = Enum.GetNames(typeof(Vector6.Direction));
=======
        public static string[] TargetTexts = { "OFF", "KILL\nROT", "NODE", "SURF", "PRO\nGRAD", "RETR\nGRAD", "NML\n+", "NML\n-", "RAD\n+", "RAD\n-", "RVEL\n+", "RVEL\n-", "TGT\n+", "TGT\n-", "PAR\n+", "PAR\n-", "ADV", "AUTO", "SVEL\n+", "SVEL\n-", "HVEL\n+", "HVEL\n-", "UP" };
>>>>>>> 3c7f473a

        public static GUIStyle btNormal, btActive, btAuto;

        [Persistent(pass = (int)Pass.Local)]
        public Mode mode = Mode.ORBITAL;
        [Persistent(pass = (int)Pass.Local)]
        public Target target = Target.OFF;
        [Persistent(pass = (int)Pass.Local)]
        public EditableDouble srfHdg = new EditableDouble(90);
        [Persistent(pass = (int)Pass.Local)]
        public EditableDouble srfPit = new EditableDouble(90);
        [Persistent(pass = (int)Pass.Local)]
        public EditableDouble srfRol = new EditableDouble(0);
        [Persistent(pass = (int)Pass.Local)]
        public EditableDouble srfVelYaw = new EditableDouble(0);
        [Persistent(pass = (int)Pass.Local)]
        public EditableDouble srfVelPit = new EditableDouble(0);
        [Persistent(pass = (int)Pass.Local)]
        public EditableDouble srfVelRol = new EditableDouble(0);
        [Persistent(pass = (int)Pass.Local)]
        public EditableDouble rol = new EditableDouble(0);
        [Persistent(pass = (int)Pass.Local)]
        public AttitudeReference advReference = AttitudeReference.INERTIAL;
        [Persistent(pass = (int)Pass.Local)]
        public Vector6.Direction advDirection = Vector6.Direction.FORWARD;
        [Persistent(pass = (int)Pass.Local)]
        public Boolean forceRol = false;

        [Persistent(pass = (int)Pass.Global)]
        public bool autoDisableSmartASS = true;
        [GeneralInfoItem("Disable SmartASS automatically", InfoItem.Category.Misc)]
        public void AutoDisableSmartASS()
        {
            autoDisableSmartASS = GUILayout.Toggle(autoDisableSmartASS, "Disable SmartASS automatically");
        }

        public MechJebModuleSmartASS(MechJebCore core) : base(core) { }

        protected void ModeButton(Mode bt)
        {
            if (GUILayout.Button(ModeTexts[(int)bt], (mode == bt) ? btActive : btNormal, GUILayout.ExpandWidth(true), GUILayout.ExpandHeight(true)))
            {
                mode = bt;
            }
        }

        protected void TargetButton(Target bt)
        {
            if (GUILayout.Button(TargetTexts[(int)bt], (target == bt) ? btActive : btNormal, GUILayout.ExpandWidth(true), GUILayout.ExpandHeight(true)))
            {
                target = bt;
                Engage();
            }
        }

        protected void TargetButtonNoEngage(Target bt)
        {
            if (GUILayout.Button(TargetTexts[(int)bt], (target == bt) ? btActive : btNormal, GUILayout.ExpandWidth(true), GUILayout.ExpandHeight(true)))
            {
                target = bt;
            }
        }

        protected void ForceRoll()
        {
            GUILayout.BeginHorizontal();
            forceRol = GUILayout.Toggle(forceRol, "Force Roll :", GUILayout.ExpandWidth(false));
            {
                Engage();
            }
            rol.text = GUILayout.TextField(rol.text, GUILayout.Width(30));
            GUILayout.Label("°", GUILayout.ExpandWidth(false));
            GUILayout.EndHorizontal();
        }


        protected override void WindowGUI(int windowID)
        {
            if (btNormal == null)
            {
                btNormal = new GUIStyle(GUI.skin.button);
                btNormal.normal.textColor = btNormal.focused.textColor = Color.white;
                btNormal.hover.textColor = btNormal.active.textColor = Color.yellow;
                btNormal.onNormal.textColor = btNormal.onFocused.textColor = btNormal.onHover.textColor = btNormal.onActive.textColor = Color.green;
                btNormal.padding = new RectOffset(8, 8, 8, 8);

                btActive = new GUIStyle(btNormal);
                btActive.active = btActive.onActive;
                btActive.normal = btActive.onNormal;
                btActive.onFocused = btActive.focused;
                btActive.hover = btActive.onHover;

                btAuto = new GUIStyle(btNormal);
                btAuto.normal.textColor = Color.red;
                btAuto.onActive = btAuto.onFocused = btAuto.onHover = btAuto.onNormal = btAuto.active = btAuto.focused = btAuto.hover = btAuto.normal;
            }

            // If any other module use the attitude controler then let them do it
            if (core.attitude.enabled && core.attitude.users.Count(u => !this.Equals(u)) > 0)
            {
                if (autoDisableSmartASS)
                {
                    target = Target.OFF;
                    if (core.attitude.users.Contains(this)) core.attitude.users.Remove(this); // so we don't suddenly turn on when the other autopilot finishes
                }
                GUILayout.Button("AUTO", btAuto, GUILayout.ExpandWidth(true));
            }
            else
            {
                GUILayout.BeginVertical();

                GUILayout.BeginHorizontal();
                TargetButton(Target.OFF);
                TargetButton(Target.KILLROT);
                TargetButton(Target.NODE);
                GUILayout.EndHorizontal();

                GUILayout.Label("Mode:");
                GUILayout.BeginHorizontal();
                ModeButton(Mode.ORBITAL);
                ModeButton(Mode.SURFACE);
                ModeButton(Mode.TARGET);
                ModeButton(Mode.ADVANCED);
                GUILayout.EndHorizontal();

                switch (mode)
                {
                    case Mode.ORBITAL:

                        GUILayout.BeginHorizontal();
                        TargetButton(Target.PROGRADE);
                        TargetButton(Target.NORMAL_PLUS);
                        TargetButton(Target.RADIAL_PLUS);
                        GUILayout.EndHorizontal();
                        GUILayout.BeginHorizontal();
                        TargetButton(Target.RETROGRADE);
                        TargetButton(Target.NORMAL_MINUS);
                        TargetButton(Target.RADIAL_MINUS);
                        GUILayout.EndHorizontal();

                        ForceRoll();

                        break;
                    case Mode.SURFACE:
                        GUILayout.BeginHorizontal();
                        TargetButton(Target.SURFACE_PROGRADE);
                        TargetButton(Target.SURFACE_RETROGRADE);
                        TargetButtonNoEngage(Target.SURFACE);
                        GUILayout.EndHorizontal();
                        GUILayout.BeginHorizontal();
                        TargetButton(Target.HORIZONTAL_PLUS);
                        TargetButton(Target.HORIZONTAL_MINUS);
                        TargetButton(Target.VERTICAL_PLUS);
                        GUILayout.EndHorizontal();
                        if (target == Target.SURFACE) {
                            GuiUtils.SimpleTextBox("HDG:", srfHdg);
                            GuiUtils.SimpleTextBox("PIT:", srfPit);
                            GuiUtils.SimpleTextBox("ROL:", srfRol);
                            if (GUILayout.Button("EXECUTE")) {
                                Engage();
                            }
                        } else if (target == Target.SURFACE_PROGRADE || target == Target.SURFACE_RETROGRADE) {
                            GUILayout.BeginHorizontal();
                            GuiUtils.SimpleTextBox("ROL", srfVelRol, "°", 60);
                            if (GUILayout.Button("-", GUILayout.ExpandWidth(false))) {
                                srfVelRol -= 1;
                                Engage();
                            }
                            if (GUILayout.Button("+", GUILayout.ExpandWidth(false))) {
                                srfVelRol += 1;
                                Engage();
                            }
                            if (GUILayout.Button("CUR", GUILayout.ExpandWidth(false))) {
                                srfVelRol = -vesselState.vesselRoll.value;
                                Engage();
                            }
                            if (GUILayout.Button("0", GUILayout.ExpandWidth(false))) {
                                srfVelRol = 0;
                                Engage();
                            }
                            GUILayout.EndHorizontal();
                            GUILayout.BeginHorizontal();
                            GuiUtils.SimpleTextBox("PIT", srfVelPit, "°", 60);
                            if (GUILayout.Button("-", GUILayout.ExpandWidth(false))) {
                                srfVelPit -= 1;
                                Engage();
                            }
                            if (GUILayout.Button("+", GUILayout.ExpandWidth(false))) {
                                srfVelPit += 1;
                                Engage();
                            }
                            if (GUILayout.Button("CUR", GUILayout.ExpandWidth(false))) {
                                srfVelPit = vesselState.AoA.value;
                                Engage();
                            }
                            if (GUILayout.Button("0", GUILayout.ExpandWidth(false))) {
                                srfVelPit = 0;
                                Engage();
                            }
                            GUILayout.EndHorizontal();
                            GUILayout.BeginHorizontal();
                            GuiUtils.SimpleTextBox("YAW", srfVelYaw, "°", 60);
                            if (GUILayout.Button("-", GUILayout.ExpandWidth(false))) {
                                srfVelYaw -= 1;
                                Engage();
                            }
                            if (GUILayout.Button("+", GUILayout.ExpandWidth(false))) {
                                srfVelYaw += 1;
                                Engage();
                            }
                            if (GUILayout.Button("CUR", GUILayout.ExpandWidth(false))) {
                                srfVelYaw = -vesselState.AoS.value;
                                Engage();
                            }
                            if (GUILayout.Button("0", GUILayout.ExpandWidth(false))) {
                                srfVelYaw = 0;
                                Engage();
                            }
                            GUILayout.EndHorizontal();
                        }
                        break;
                    case Mode.TARGET:
                        if (core.target.NormalTargetExists)
                        {
                            GUILayout.BeginHorizontal();
                            TargetButton(Target.TARGET_PLUS);
                            TargetButton(Target.RELATIVE_PLUS);
                            TargetButton(Target.PARALLEL_PLUS);
                            GUILayout.EndHorizontal();
                            GUILayout.BeginHorizontal();
                            TargetButton(Target.TARGET_MINUS);
                            TargetButton(Target.RELATIVE_MINUS);
                            TargetButton(Target.PARALLEL_MINUS);
                            GUILayout.EndHorizontal();

                            ForceRoll();
                        }
                        else
                        {
                            GUILayout.Label("Please select a target");
                        }
                        break;
                    case Mode.ADVANCED:
                        GUILayout.Label("Reference:");
                        advReference = (AttitudeReference)GuiUtils.ComboBox.Box((int)advReference, ReferenceTexts, this);

                        GUILayout.Label("Direction:");
                        advDirection = (Vector6.Direction)GuiUtils.ComboBox.Box((int)advDirection, directionTexts, directionTexts);

                        ForceRoll();

                        if (GUILayout.Button("EXECUTE", btNormal, GUILayout.ExpandWidth(true)))
                        {
                            target = Target.ADVANCED;
                            Engage();
                        }
                        break;
                    case Mode.AUTO:
                        break;
                }

                GUILayout.EndVertical();
            }

            base.WindowGUI(windowID);
        }

        public void Engage()
        {
            Quaternion attitude = new Quaternion();
            Vector3d direction = Vector3d.zero;
            AttitudeReference reference = AttitudeReference.ORBIT;
            switch (target)
            {
                case Target.OFF:
                    core.attitude.attitudeDeactivate();
                    return;
                case Target.KILLROT:
                    core.attitude.attitudeKILLROT = true;
                    attitude = Quaternion.LookRotation(part.vessel.GetTransform().up, -part.vessel.GetTransform().forward);
                    reference = AttitudeReference.INERTIAL;
                    break;
                case Target.NODE:
                    direction = Vector3d.forward;
                    reference = AttitudeReference.MANEUVER_NODE;
                    break;
                case Target.SURFACE:
                    attitude = Quaternion.AngleAxis((float)srfHdg, Vector3.up)
                                 * Quaternion.AngleAxis(-(float)srfPit, Vector3.right)
                                 * Quaternion.AngleAxis(-(float)srfRol, Vector3.forward);
                    reference = AttitudeReference.SURFACE_NORTH;
                    break;
                case Target.PROGRADE:
                    direction = Vector3d.forward;
                    reference = AttitudeReference.ORBIT;
                    break;
                case Target.RETROGRADE:
                    direction = Vector3d.back;
                    reference = AttitudeReference.ORBIT;
                    break;
                case Target.NORMAL_PLUS:
                    direction = Vector3d.left;
                    reference = AttitudeReference.ORBIT;
                    break;
                case Target.NORMAL_MINUS:
                    direction = Vector3d.right;
                    reference = AttitudeReference.ORBIT;
                    break;
                case Target.RADIAL_PLUS:
                    direction = Vector3d.up;
                    reference = AttitudeReference.ORBIT;
                    break;
                case Target.RADIAL_MINUS:
                    direction = Vector3d.down;
                    reference = AttitudeReference.ORBIT;
                    break;
                case Target.RELATIVE_PLUS:
                    direction = Vector3d.forward;
                    reference = AttitudeReference.RELATIVE_VELOCITY;
                    break;
                case Target.RELATIVE_MINUS:
                    direction = Vector3d.back;
                    reference = AttitudeReference.RELATIVE_VELOCITY;
                    break;
                case Target.TARGET_PLUS:
                    direction = Vector3d.forward;
                    reference = AttitudeReference.TARGET;
                    break;
                case Target.TARGET_MINUS:
                    direction = Vector3d.back;
                    reference = AttitudeReference.TARGET;
                    break;
                case Target.PARALLEL_PLUS:
                    direction = Vector3d.forward;
                    reference = AttitudeReference.TARGET_ORIENTATION;
                    break;
                case Target.PARALLEL_MINUS:
                    direction = Vector3d.back;
                    reference = AttitudeReference.TARGET_ORIENTATION;
                    break;
                case Target.ADVANCED:
                    direction = Vector6.directions[advDirection];
                    reference = advReference;
                    break;
                case Target.SURFACE_PROGRADE:
                    attitude = Quaternion.AngleAxis(-(float)srfVelRol, Vector3.forward) *
                        Quaternion.AngleAxis(-(float)srfVelPit, Vector3.right) *
                        Quaternion.AngleAxis((float)srfVelYaw, Vector3.up);
                    reference = AttitudeReference.SURFACE_VELOCITY;
                    break;
                case Target.SURFACE_RETROGRADE:
                    attitude = Quaternion.AngleAxis((float)srfVelRol + 180, Vector3.forward) *
                        Quaternion.AngleAxis(-(float)srfVelPit + 180, Vector3.right) *
                        Quaternion.AngleAxis((float)srfVelYaw, Vector3.up);
                    reference = AttitudeReference.SURFACE_VELOCITY;
                    break;
                case Target.HORIZONTAL_PLUS:
                    direction = Vector3d.forward;
                    reference = AttitudeReference.SURFACE_HORIZONTAL;
                    break;
                case Target.HORIZONTAL_MINUS:
                    direction = Vector3d.back;
                    reference = AttitudeReference.SURFACE_HORIZONTAL;
                    break;
                case Target.VERTICAL_PLUS:
                    direction = Vector3d.up;
                    reference = AttitudeReference.SURFACE_NORTH;
                    break;
                default:
                    return;
            }

            if (forceRol && direction != Vector3d.zero)
            {
                attitude = Quaternion.LookRotation(direction, Vector3d.up) * Quaternion.AngleAxis(-(float)rol, Vector3d.forward);
                direction = Vector3d.zero;
            }

            if (direction != Vector3d.zero)
                core.attitude.attitudeTo(direction, reference, this);
            else
                core.attitude.attitudeTo(attitude, reference, this);

            core.attitude.pid.Reset();
        }

        public override GUILayoutOption[] WindowOptions()
        {
            return new GUILayoutOption[] { GUILayout.Width(180), GUILayout.Height(100) };
        }

        public override string GetName()
        {
            return "Smart A.S.S.";
        }
    }
}<|MERGE_RESOLUTION|>--- conflicted
+++ resolved
@@ -1,450 +1,446 @@
-﻿using System;
-using System.Collections.Generic;
-using System.Linq;
-using System.Text;
-using UnityEngine;
-
-namespace MuMech
-{
-    public class MechJebModuleSmartASS : DisplayModule
-    {
-        public enum Mode
-        {
-            ORBITAL,
-            SURFACE,
-            TARGET,
-            ADVANCED,
-            AUTO
-        }
-        public enum Target
-        {
-            OFF,
-            KILLROT,
-            NODE,
-            SURFACE,
-            PROGRADE,
-            RETROGRADE,
-            NORMAL_PLUS,
-            NORMAL_MINUS,
-            RADIAL_PLUS,
-            RADIAL_MINUS,
-            RELATIVE_PLUS,
-            RELATIVE_MINUS,
-            TARGET_PLUS,
-            TARGET_MINUS,
-            PARALLEL_PLUS,
-            PARALLEL_MINUS,
-            ADVANCED,
-            AUTO,
-            SURFACE_PROGRADE,
-            SURFACE_RETROGRADE,
-            HORIZONTAL_PLUS,
-            HORIZONTAL_MINUS,
-            VERTICAL_PLUS
-        }
-        public static Mode[] Target2Mode = { Mode.ORBITAL, Mode.ORBITAL, Mode.ORBITAL, Mode.SURFACE, Mode.ORBITAL, Mode.ORBITAL, Mode.ORBITAL, Mode.ORBITAL, Mode.ORBITAL, Mode.ORBITAL, Mode.TARGET, Mode.TARGET, Mode.TARGET, Mode.TARGET, Mode.TARGET, Mode.TARGET, Mode.ADVANCED, Mode.AUTO, Mode.SURFACE, Mode.SURFACE, Mode.SURFACE, Mode.SURFACE, Mode.SURFACE };
-        public static string[] ModeTexts = { "OBT", "SURF", "TGT", "ADV", "AUTO" };
-<<<<<<< HEAD
-        public static string[] TargetTexts = { "OFF", "KILL\nROT", "NODE", "SURF", "PRO\nGRAD", "RETR\nGRAD", "NML\n+", "NML\n-", "RAD\n+", "RAD\n-", "RVEL\n+", "RVEL\n-", "TGT\n+", "TGT\n-", "PAR\n+", "PAR\n-", "ADV", "AUTO" };
-        public static string[] ReferenceTexts = Enum.GetNames(typeof(AttitudeReference));
-        public static string[] directionTexts = Enum.GetNames(typeof(Vector6.Direction));
-=======
-        public static string[] TargetTexts = { "OFF", "KILL\nROT", "NODE", "SURF", "PRO\nGRAD", "RETR\nGRAD", "NML\n+", "NML\n-", "RAD\n+", "RAD\n-", "RVEL\n+", "RVEL\n-", "TGT\n+", "TGT\n-", "PAR\n+", "PAR\n-", "ADV", "AUTO", "SVEL\n+", "SVEL\n-", "HVEL\n+", "HVEL\n-", "UP" };
->>>>>>> 3c7f473a
-
-        public static GUIStyle btNormal, btActive, btAuto;
-
-        [Persistent(pass = (int)Pass.Local)]
-        public Mode mode = Mode.ORBITAL;
-        [Persistent(pass = (int)Pass.Local)]
-        public Target target = Target.OFF;
-        [Persistent(pass = (int)Pass.Local)]
-        public EditableDouble srfHdg = new EditableDouble(90);
-        [Persistent(pass = (int)Pass.Local)]
-        public EditableDouble srfPit = new EditableDouble(90);
-        [Persistent(pass = (int)Pass.Local)]
-        public EditableDouble srfRol = new EditableDouble(0);
-        [Persistent(pass = (int)Pass.Local)]
-        public EditableDouble srfVelYaw = new EditableDouble(0);
-        [Persistent(pass = (int)Pass.Local)]
-        public EditableDouble srfVelPit = new EditableDouble(0);
-        [Persistent(pass = (int)Pass.Local)]
-        public EditableDouble srfVelRol = new EditableDouble(0);
-        [Persistent(pass = (int)Pass.Local)]
-        public EditableDouble rol = new EditableDouble(0);
-        [Persistent(pass = (int)Pass.Local)]
-        public AttitudeReference advReference = AttitudeReference.INERTIAL;
-        [Persistent(pass = (int)Pass.Local)]
-        public Vector6.Direction advDirection = Vector6.Direction.FORWARD;
-        [Persistent(pass = (int)Pass.Local)]
-        public Boolean forceRol = false;
-
-        [Persistent(pass = (int)Pass.Global)]
-        public bool autoDisableSmartASS = true;
-        [GeneralInfoItem("Disable SmartASS automatically", InfoItem.Category.Misc)]
-        public void AutoDisableSmartASS()
-        {
-            autoDisableSmartASS = GUILayout.Toggle(autoDisableSmartASS, "Disable SmartASS automatically");
-        }
-
-        public MechJebModuleSmartASS(MechJebCore core) : base(core) { }
-
-        protected void ModeButton(Mode bt)
-        {
-            if (GUILayout.Button(ModeTexts[(int)bt], (mode == bt) ? btActive : btNormal, GUILayout.ExpandWidth(true), GUILayout.ExpandHeight(true)))
-            {
-                mode = bt;
-            }
-        }
-
-        protected void TargetButton(Target bt)
-        {
-            if (GUILayout.Button(TargetTexts[(int)bt], (target == bt) ? btActive : btNormal, GUILayout.ExpandWidth(true), GUILayout.ExpandHeight(true)))
-            {
-                target = bt;
-                Engage();
-            }
-        }
-
-        protected void TargetButtonNoEngage(Target bt)
-        {
-            if (GUILayout.Button(TargetTexts[(int)bt], (target == bt) ? btActive : btNormal, GUILayout.ExpandWidth(true), GUILayout.ExpandHeight(true)))
-            {
-                target = bt;
-            }
-        }
-
-        protected void ForceRoll()
-        {
-            GUILayout.BeginHorizontal();
-            forceRol = GUILayout.Toggle(forceRol, "Force Roll :", GUILayout.ExpandWidth(false));
-            {
-                Engage();
-            }
-            rol.text = GUILayout.TextField(rol.text, GUILayout.Width(30));
-            GUILayout.Label("°", GUILayout.ExpandWidth(false));
-            GUILayout.EndHorizontal();
-        }
-
-
-        protected override void WindowGUI(int windowID)
-        {
-            if (btNormal == null)
-            {
-                btNormal = new GUIStyle(GUI.skin.button);
-                btNormal.normal.textColor = btNormal.focused.textColor = Color.white;
-                btNormal.hover.textColor = btNormal.active.textColor = Color.yellow;
-                btNormal.onNormal.textColor = btNormal.onFocused.textColor = btNormal.onHover.textColor = btNormal.onActive.textColor = Color.green;
-                btNormal.padding = new RectOffset(8, 8, 8, 8);
-
-                btActive = new GUIStyle(btNormal);
-                btActive.active = btActive.onActive;
-                btActive.normal = btActive.onNormal;
-                btActive.onFocused = btActive.focused;
-                btActive.hover = btActive.onHover;
-
-                btAuto = new GUIStyle(btNormal);
-                btAuto.normal.textColor = Color.red;
-                btAuto.onActive = btAuto.onFocused = btAuto.onHover = btAuto.onNormal = btAuto.active = btAuto.focused = btAuto.hover = btAuto.normal;
-            }
-
-            // If any other module use the attitude controler then let them do it
-            if (core.attitude.enabled && core.attitude.users.Count(u => !this.Equals(u)) > 0)
-            {
-                if (autoDisableSmartASS)
-                {
-                    target = Target.OFF;
-                    if (core.attitude.users.Contains(this)) core.attitude.users.Remove(this); // so we don't suddenly turn on when the other autopilot finishes
-                }
-                GUILayout.Button("AUTO", btAuto, GUILayout.ExpandWidth(true));
-            }
-            else
-            {
-                GUILayout.BeginVertical();
-
-                GUILayout.BeginHorizontal();
-                TargetButton(Target.OFF);
-                TargetButton(Target.KILLROT);
-                TargetButton(Target.NODE);
-                GUILayout.EndHorizontal();
-
-                GUILayout.Label("Mode:");
-                GUILayout.BeginHorizontal();
-                ModeButton(Mode.ORBITAL);
-                ModeButton(Mode.SURFACE);
-                ModeButton(Mode.TARGET);
-                ModeButton(Mode.ADVANCED);
-                GUILayout.EndHorizontal();
-
-                switch (mode)
-                {
-                    case Mode.ORBITAL:
-
-                        GUILayout.BeginHorizontal();
-                        TargetButton(Target.PROGRADE);
-                        TargetButton(Target.NORMAL_PLUS);
-                        TargetButton(Target.RADIAL_PLUS);
-                        GUILayout.EndHorizontal();
-                        GUILayout.BeginHorizontal();
-                        TargetButton(Target.RETROGRADE);
-                        TargetButton(Target.NORMAL_MINUS);
-                        TargetButton(Target.RADIAL_MINUS);
-                        GUILayout.EndHorizontal();
-
-                        ForceRoll();
-
-                        break;
-                    case Mode.SURFACE:
-                        GUILayout.BeginHorizontal();
-                        TargetButton(Target.SURFACE_PROGRADE);
-                        TargetButton(Target.SURFACE_RETROGRADE);
-                        TargetButtonNoEngage(Target.SURFACE);
-                        GUILayout.EndHorizontal();
-                        GUILayout.BeginHorizontal();
-                        TargetButton(Target.HORIZONTAL_PLUS);
-                        TargetButton(Target.HORIZONTAL_MINUS);
-                        TargetButton(Target.VERTICAL_PLUS);
-                        GUILayout.EndHorizontal();
-                        if (target == Target.SURFACE) {
-                            GuiUtils.SimpleTextBox("HDG:", srfHdg);
-                            GuiUtils.SimpleTextBox("PIT:", srfPit);
-                            GuiUtils.SimpleTextBox("ROL:", srfRol);
-                            if (GUILayout.Button("EXECUTE")) {
-                                Engage();
-                            }
-                        } else if (target == Target.SURFACE_PROGRADE || target == Target.SURFACE_RETROGRADE) {
-                            GUILayout.BeginHorizontal();
-                            GuiUtils.SimpleTextBox("ROL", srfVelRol, "°", 60);
-                            if (GUILayout.Button("-", GUILayout.ExpandWidth(false))) {
-                                srfVelRol -= 1;
-                                Engage();
-                            }
-                            if (GUILayout.Button("+", GUILayout.ExpandWidth(false))) {
-                                srfVelRol += 1;
-                                Engage();
-                            }
-                            if (GUILayout.Button("CUR", GUILayout.ExpandWidth(false))) {
-                                srfVelRol = -vesselState.vesselRoll.value;
-                                Engage();
-                            }
-                            if (GUILayout.Button("0", GUILayout.ExpandWidth(false))) {
-                                srfVelRol = 0;
-                                Engage();
-                            }
-                            GUILayout.EndHorizontal();
-                            GUILayout.BeginHorizontal();
-                            GuiUtils.SimpleTextBox("PIT", srfVelPit, "°", 60);
-                            if (GUILayout.Button("-", GUILayout.ExpandWidth(false))) {
-                                srfVelPit -= 1;
-                                Engage();
-                            }
-                            if (GUILayout.Button("+", GUILayout.ExpandWidth(false))) {
-                                srfVelPit += 1;
-                                Engage();
-                            }
-                            if (GUILayout.Button("CUR", GUILayout.ExpandWidth(false))) {
-                                srfVelPit = vesselState.AoA.value;
-                                Engage();
-                            }
-                            if (GUILayout.Button("0", GUILayout.ExpandWidth(false))) {
-                                srfVelPit = 0;
-                                Engage();
-                            }
-                            GUILayout.EndHorizontal();
-                            GUILayout.BeginHorizontal();
-                            GuiUtils.SimpleTextBox("YAW", srfVelYaw, "°", 60);
-                            if (GUILayout.Button("-", GUILayout.ExpandWidth(false))) {
-                                srfVelYaw -= 1;
-                                Engage();
-                            }
-                            if (GUILayout.Button("+", GUILayout.ExpandWidth(false))) {
-                                srfVelYaw += 1;
-                                Engage();
-                            }
-                            if (GUILayout.Button("CUR", GUILayout.ExpandWidth(false))) {
-                                srfVelYaw = -vesselState.AoS.value;
-                                Engage();
-                            }
-                            if (GUILayout.Button("0", GUILayout.ExpandWidth(false))) {
-                                srfVelYaw = 0;
-                                Engage();
-                            }
-                            GUILayout.EndHorizontal();
-                        }
-                        break;
-                    case Mode.TARGET:
-                        if (core.target.NormalTargetExists)
-                        {
-                            GUILayout.BeginHorizontal();
-                            TargetButton(Target.TARGET_PLUS);
-                            TargetButton(Target.RELATIVE_PLUS);
-                            TargetButton(Target.PARALLEL_PLUS);
-                            GUILayout.EndHorizontal();
-                            GUILayout.BeginHorizontal();
-                            TargetButton(Target.TARGET_MINUS);
-                            TargetButton(Target.RELATIVE_MINUS);
-                            TargetButton(Target.PARALLEL_MINUS);
-                            GUILayout.EndHorizontal();
-
-                            ForceRoll();
-                        }
-                        else
-                        {
-                            GUILayout.Label("Please select a target");
-                        }
-                        break;
-                    case Mode.ADVANCED:
-                        GUILayout.Label("Reference:");
-                        advReference = (AttitudeReference)GuiUtils.ComboBox.Box((int)advReference, ReferenceTexts, this);
-
-                        GUILayout.Label("Direction:");
-                        advDirection = (Vector6.Direction)GuiUtils.ComboBox.Box((int)advDirection, directionTexts, directionTexts);
-
-                        ForceRoll();
-
-                        if (GUILayout.Button("EXECUTE", btNormal, GUILayout.ExpandWidth(true)))
-                        {
-                            target = Target.ADVANCED;
-                            Engage();
-                        }
-                        break;
-                    case Mode.AUTO:
-                        break;
-                }
-
-                GUILayout.EndVertical();
-            }
-
-            base.WindowGUI(windowID);
-        }
-
-        public void Engage()
-        {
-            Quaternion attitude = new Quaternion();
-            Vector3d direction = Vector3d.zero;
-            AttitudeReference reference = AttitudeReference.ORBIT;
-            switch (target)
-            {
-                case Target.OFF:
-                    core.attitude.attitudeDeactivate();
-                    return;
-                case Target.KILLROT:
-                    core.attitude.attitudeKILLROT = true;
-                    attitude = Quaternion.LookRotation(part.vessel.GetTransform().up, -part.vessel.GetTransform().forward);
-                    reference = AttitudeReference.INERTIAL;
-                    break;
-                case Target.NODE:
-                    direction = Vector3d.forward;
-                    reference = AttitudeReference.MANEUVER_NODE;
-                    break;
-                case Target.SURFACE:
-                    attitude = Quaternion.AngleAxis((float)srfHdg, Vector3.up)
-                                 * Quaternion.AngleAxis(-(float)srfPit, Vector3.right)
-                                 * Quaternion.AngleAxis(-(float)srfRol, Vector3.forward);
-                    reference = AttitudeReference.SURFACE_NORTH;
-                    break;
-                case Target.PROGRADE:
-                    direction = Vector3d.forward;
-                    reference = AttitudeReference.ORBIT;
-                    break;
-                case Target.RETROGRADE:
-                    direction = Vector3d.back;
-                    reference = AttitudeReference.ORBIT;
-                    break;
-                case Target.NORMAL_PLUS:
-                    direction = Vector3d.left;
-                    reference = AttitudeReference.ORBIT;
-                    break;
-                case Target.NORMAL_MINUS:
-                    direction = Vector3d.right;
-                    reference = AttitudeReference.ORBIT;
-                    break;
-                case Target.RADIAL_PLUS:
-                    direction = Vector3d.up;
-                    reference = AttitudeReference.ORBIT;
-                    break;
-                case Target.RADIAL_MINUS:
-                    direction = Vector3d.down;
-                    reference = AttitudeReference.ORBIT;
-                    break;
-                case Target.RELATIVE_PLUS:
-                    direction = Vector3d.forward;
-                    reference = AttitudeReference.RELATIVE_VELOCITY;
-                    break;
-                case Target.RELATIVE_MINUS:
-                    direction = Vector3d.back;
-                    reference = AttitudeReference.RELATIVE_VELOCITY;
-                    break;
-                case Target.TARGET_PLUS:
-                    direction = Vector3d.forward;
-                    reference = AttitudeReference.TARGET;
-                    break;
-                case Target.TARGET_MINUS:
-                    direction = Vector3d.back;
-                    reference = AttitudeReference.TARGET;
-                    break;
-                case Target.PARALLEL_PLUS:
-                    direction = Vector3d.forward;
-                    reference = AttitudeReference.TARGET_ORIENTATION;
-                    break;
-                case Target.PARALLEL_MINUS:
-                    direction = Vector3d.back;
-                    reference = AttitudeReference.TARGET_ORIENTATION;
-                    break;
-                case Target.ADVANCED:
-                    direction = Vector6.directions[advDirection];
-                    reference = advReference;
-                    break;
-                case Target.SURFACE_PROGRADE:
-                    attitude = Quaternion.AngleAxis(-(float)srfVelRol, Vector3.forward) *
-                        Quaternion.AngleAxis(-(float)srfVelPit, Vector3.right) *
-                        Quaternion.AngleAxis((float)srfVelYaw, Vector3.up);
-                    reference = AttitudeReference.SURFACE_VELOCITY;
-                    break;
-                case Target.SURFACE_RETROGRADE:
-                    attitude = Quaternion.AngleAxis((float)srfVelRol + 180, Vector3.forward) *
-                        Quaternion.AngleAxis(-(float)srfVelPit + 180, Vector3.right) *
-                        Quaternion.AngleAxis((float)srfVelYaw, Vector3.up);
-                    reference = AttitudeReference.SURFACE_VELOCITY;
-                    break;
-                case Target.HORIZONTAL_PLUS:
-                    direction = Vector3d.forward;
-                    reference = AttitudeReference.SURFACE_HORIZONTAL;
-                    break;
-                case Target.HORIZONTAL_MINUS:
-                    direction = Vector3d.back;
-                    reference = AttitudeReference.SURFACE_HORIZONTAL;
-                    break;
-                case Target.VERTICAL_PLUS:
-                    direction = Vector3d.up;
-                    reference = AttitudeReference.SURFACE_NORTH;
-                    break;
-                default:
-                    return;
-            }
-
-            if (forceRol && direction != Vector3d.zero)
-            {
-                attitude = Quaternion.LookRotation(direction, Vector3d.up) * Quaternion.AngleAxis(-(float)rol, Vector3d.forward);
-                direction = Vector3d.zero;
-            }
-
-            if (direction != Vector3d.zero)
-                core.attitude.attitudeTo(direction, reference, this);
-            else
-                core.attitude.attitudeTo(attitude, reference, this);
-
-            core.attitude.pid.Reset();
-        }
-
-        public override GUILayoutOption[] WindowOptions()
-        {
-            return new GUILayoutOption[] { GUILayout.Width(180), GUILayout.Height(100) };
-        }
-
-        public override string GetName()
-        {
-            return "Smart A.S.S.";
-        }
-    }
-}+﻿using System;
+using System.Collections.Generic;
+using System.Linq;
+using System.Text;
+using UnityEngine;
+
+namespace MuMech
+{
+    public class MechJebModuleSmartASS : DisplayModule
+    {
+        public enum Mode
+        {
+            ORBITAL,
+            SURFACE,
+            TARGET,
+            ADVANCED,
+            AUTO
+        }
+        public enum Target
+        {
+            OFF,
+            KILLROT,
+            NODE,
+            SURFACE,
+            PROGRADE,
+            RETROGRADE,
+            NORMAL_PLUS,
+            NORMAL_MINUS,
+            RADIAL_PLUS,
+            RADIAL_MINUS,
+            RELATIVE_PLUS,
+            RELATIVE_MINUS,
+            TARGET_PLUS,
+            TARGET_MINUS,
+            PARALLEL_PLUS,
+            PARALLEL_MINUS,
+            ADVANCED,
+            AUTO,
+            SURFACE_PROGRADE,
+            SURFACE_RETROGRADE,
+            HORIZONTAL_PLUS,
+            HORIZONTAL_MINUS,
+            VERTICAL_PLUS
+        }
+        public static Mode[] Target2Mode = { Mode.ORBITAL, Mode.ORBITAL, Mode.ORBITAL, Mode.SURFACE, Mode.ORBITAL, Mode.ORBITAL, Mode.ORBITAL, Mode.ORBITAL, Mode.ORBITAL, Mode.ORBITAL, Mode.TARGET, Mode.TARGET, Mode.TARGET, Mode.TARGET, Mode.TARGET, Mode.TARGET, Mode.ADVANCED, Mode.AUTO, Mode.SURFACE, Mode.SURFACE, Mode.SURFACE, Mode.SURFACE, Mode.SURFACE };
+        public static string[] ModeTexts = { "OBT", "SURF", "TGT", "ADV", "AUTO" };
+        public static string[] TargetTexts = { "OFF", "KILL\nROT", "NODE", "SURF", "PRO\nGRAD", "RETR\nGRAD", "NML\n+", "NML\n-", "RAD\n+", "RAD\n-", "RVEL\n+", "RVEL\n-", "TGT\n+", "TGT\n-", "PAR\n+", "PAR\n-", "ADV", "AUTO", "SVEL\n+", "SVEL\n-", "HVEL\n+", "HVEL\n-", "UP" };
+        public static string[] ReferenceTexts = Enum.GetNames(typeof(AttitudeReference));
+        public static string[] directionTexts = Enum.GetNames(typeof(Vector6.Direction));
+
+        public static GUIStyle btNormal, btActive, btAuto;
+
+        [Persistent(pass = (int)Pass.Local)]
+        public Mode mode = Mode.ORBITAL;
+        [Persistent(pass = (int)Pass.Local)]
+        public Target target = Target.OFF;
+        [Persistent(pass = (int)Pass.Local)]
+        public EditableDouble srfHdg = new EditableDouble(90);
+        [Persistent(pass = (int)Pass.Local)]
+        public EditableDouble srfPit = new EditableDouble(90);
+        [Persistent(pass = (int)Pass.Local)]
+        public EditableDouble srfRol = new EditableDouble(0);
+        [Persistent(pass = (int)Pass.Local)]
+        public EditableDouble srfVelYaw = new EditableDouble(0);
+        [Persistent(pass = (int)Pass.Local)]
+        public EditableDouble srfVelPit = new EditableDouble(0);
+        [Persistent(pass = (int)Pass.Local)]
+        public EditableDouble srfVelRol = new EditableDouble(0);
+        [Persistent(pass = (int)Pass.Local)]
+        public EditableDouble rol = new EditableDouble(0);
+        [Persistent(pass = (int)Pass.Local)]
+        public AttitudeReference advReference = AttitudeReference.INERTIAL;
+        [Persistent(pass = (int)Pass.Local)]
+        public Vector6.Direction advDirection = Vector6.Direction.FORWARD;
+        [Persistent(pass = (int)Pass.Local)]
+        public Boolean forceRol = false;
+
+        [Persistent(pass = (int)Pass.Global)]
+        public bool autoDisableSmartASS = true;
+        [GeneralInfoItem("Disable SmartASS automatically", InfoItem.Category.Misc)]
+        public void AutoDisableSmartASS()
+        {
+            autoDisableSmartASS = GUILayout.Toggle(autoDisableSmartASS, "Disable SmartASS automatically");
+        }
+
+        public MechJebModuleSmartASS(MechJebCore core) : base(core) { }
+
+        protected void ModeButton(Mode bt)
+        {
+            if (GUILayout.Button(ModeTexts[(int)bt], (mode == bt) ? btActive : btNormal, GUILayout.ExpandWidth(true), GUILayout.ExpandHeight(true)))
+            {
+                mode = bt;
+            }
+        }
+
+        protected void TargetButton(Target bt)
+        {
+            if (GUILayout.Button(TargetTexts[(int)bt], (target == bt) ? btActive : btNormal, GUILayout.ExpandWidth(true), GUILayout.ExpandHeight(true)))
+            {
+                target = bt;
+                Engage();
+            }
+        }
+
+        protected void TargetButtonNoEngage(Target bt)
+        {
+            if (GUILayout.Button(TargetTexts[(int)bt], (target == bt) ? btActive : btNormal, GUILayout.ExpandWidth(true), GUILayout.ExpandHeight(true)))
+            {
+                target = bt;
+            }
+        }
+
+        protected void ForceRoll()
+        {
+            GUILayout.BeginHorizontal();
+            forceRol = GUILayout.Toggle(forceRol, "Force Roll :", GUILayout.ExpandWidth(false));
+            {
+                Engage();
+            }
+            rol.text = GUILayout.TextField(rol.text, GUILayout.Width(30));
+            GUILayout.Label("°", GUILayout.ExpandWidth(false));
+            GUILayout.EndHorizontal();
+        }
+
+
+        protected override void WindowGUI(int windowID)
+        {
+            if (btNormal == null)
+            {
+                btNormal = new GUIStyle(GUI.skin.button);
+                btNormal.normal.textColor = btNormal.focused.textColor = Color.white;
+                btNormal.hover.textColor = btNormal.active.textColor = Color.yellow;
+                btNormal.onNormal.textColor = btNormal.onFocused.textColor = btNormal.onHover.textColor = btNormal.onActive.textColor = Color.green;
+                btNormal.padding = new RectOffset(8, 8, 8, 8);
+
+                btActive = new GUIStyle(btNormal);
+                btActive.active = btActive.onActive;
+                btActive.normal = btActive.onNormal;
+                btActive.onFocused = btActive.focused;
+                btActive.hover = btActive.onHover;
+
+                btAuto = new GUIStyle(btNormal);
+                btAuto.normal.textColor = Color.red;
+                btAuto.onActive = btAuto.onFocused = btAuto.onHover = btAuto.onNormal = btAuto.active = btAuto.focused = btAuto.hover = btAuto.normal;
+            }
+
+            // If any other module use the attitude controler then let them do it
+            if (core.attitude.enabled && core.attitude.users.Count(u => !this.Equals(u)) > 0)
+            {
+                if (autoDisableSmartASS)
+                {
+                    target = Target.OFF;
+                    if (core.attitude.users.Contains(this)) core.attitude.users.Remove(this); // so we don't suddenly turn on when the other autopilot finishes
+                }
+                GUILayout.Button("AUTO", btAuto, GUILayout.ExpandWidth(true));
+            }
+            else
+            {
+                GUILayout.BeginVertical();
+
+                GUILayout.BeginHorizontal();
+                TargetButton(Target.OFF);
+                TargetButton(Target.KILLROT);
+                TargetButton(Target.NODE);
+                GUILayout.EndHorizontal();
+
+                GUILayout.Label("Mode:");
+                GUILayout.BeginHorizontal();
+                ModeButton(Mode.ORBITAL);
+                ModeButton(Mode.SURFACE);
+                ModeButton(Mode.TARGET);
+                ModeButton(Mode.ADVANCED);
+                GUILayout.EndHorizontal();
+
+                switch (mode)
+                {
+                    case Mode.ORBITAL:
+
+                        GUILayout.BeginHorizontal();
+                        TargetButton(Target.PROGRADE);
+                        TargetButton(Target.NORMAL_PLUS);
+                        TargetButton(Target.RADIAL_PLUS);
+                        GUILayout.EndHorizontal();
+                        GUILayout.BeginHorizontal();
+                        TargetButton(Target.RETROGRADE);
+                        TargetButton(Target.NORMAL_MINUS);
+                        TargetButton(Target.RADIAL_MINUS);
+                        GUILayout.EndHorizontal();
+
+                        ForceRoll();
+
+                        break;
+                    case Mode.SURFACE:
+                        GUILayout.BeginHorizontal();
+                        TargetButton(Target.SURFACE_PROGRADE);
+                        TargetButton(Target.SURFACE_RETROGRADE);
+                        TargetButtonNoEngage(Target.SURFACE);
+                        GUILayout.EndHorizontal();
+                        GUILayout.BeginHorizontal();
+                        TargetButton(Target.HORIZONTAL_PLUS);
+                        TargetButton(Target.HORIZONTAL_MINUS);
+                        TargetButton(Target.VERTICAL_PLUS);
+                        GUILayout.EndHorizontal();
+                        if (target == Target.SURFACE) {
+                            GuiUtils.SimpleTextBox("HDG:", srfHdg);
+                            GuiUtils.SimpleTextBox("PIT:", srfPit);
+                            GuiUtils.SimpleTextBox("ROL:", srfRol);
+                            if (GUILayout.Button("EXECUTE")) {
+                                Engage();
+                            }
+                        } else if (target == Target.SURFACE_PROGRADE || target == Target.SURFACE_RETROGRADE) {
+                            GUILayout.BeginHorizontal();
+                            GuiUtils.SimpleTextBox("ROL", srfVelRol, "°", 60);
+                            if (GUILayout.Button("-", GUILayout.ExpandWidth(false))) {
+                                srfVelRol -= 1;
+                                Engage();
+                            }
+                            if (GUILayout.Button("+", GUILayout.ExpandWidth(false))) {
+                                srfVelRol += 1;
+                                Engage();
+                            }
+                            if (GUILayout.Button("CUR", GUILayout.ExpandWidth(false))) {
+                                srfVelRol = -vesselState.vesselRoll.value;
+                                Engage();
+                            }
+                            if (GUILayout.Button("0", GUILayout.ExpandWidth(false))) {
+                                srfVelRol = 0;
+                                Engage();
+                            }
+                            GUILayout.EndHorizontal();
+                            GUILayout.BeginHorizontal();
+                            GuiUtils.SimpleTextBox("PIT", srfVelPit, "°", 60);
+                            if (GUILayout.Button("-", GUILayout.ExpandWidth(false))) {
+                                srfVelPit -= 1;
+                                Engage();
+                            }
+                            if (GUILayout.Button("+", GUILayout.ExpandWidth(false))) {
+                                srfVelPit += 1;
+                                Engage();
+                            }
+                            if (GUILayout.Button("CUR", GUILayout.ExpandWidth(false))) {
+                                srfVelPit = vesselState.AoA.value;
+                                Engage();
+                            }
+                            if (GUILayout.Button("0", GUILayout.ExpandWidth(false))) {
+                                srfVelPit = 0;
+                                Engage();
+                            }
+                            GUILayout.EndHorizontal();
+                            GUILayout.BeginHorizontal();
+                            GuiUtils.SimpleTextBox("YAW", srfVelYaw, "°", 60);
+                            if (GUILayout.Button("-", GUILayout.ExpandWidth(false))) {
+                                srfVelYaw -= 1;
+                                Engage();
+                            }
+                            if (GUILayout.Button("+", GUILayout.ExpandWidth(false))) {
+                                srfVelYaw += 1;
+                                Engage();
+                            }
+                            if (GUILayout.Button("CUR", GUILayout.ExpandWidth(false))) {
+                                srfVelYaw = -vesselState.AoS.value;
+                                Engage();
+                            }
+                            if (GUILayout.Button("0", GUILayout.ExpandWidth(false))) {
+                                srfVelYaw = 0;
+                                Engage();
+                            }
+                            GUILayout.EndHorizontal();
+                        }
+                        break;
+                    case Mode.TARGET:
+                        if (core.target.NormalTargetExists)
+                        {
+                            GUILayout.BeginHorizontal();
+                            TargetButton(Target.TARGET_PLUS);
+                            TargetButton(Target.RELATIVE_PLUS);
+                            TargetButton(Target.PARALLEL_PLUS);
+                            GUILayout.EndHorizontal();
+                            GUILayout.BeginHorizontal();
+                            TargetButton(Target.TARGET_MINUS);
+                            TargetButton(Target.RELATIVE_MINUS);
+                            TargetButton(Target.PARALLEL_MINUS);
+                            GUILayout.EndHorizontal();
+
+                            ForceRoll();
+                        }
+                        else
+                        {
+                            GUILayout.Label("Please select a target");
+                        }
+                        break;
+                    case Mode.ADVANCED:
+                        GUILayout.Label("Reference:");
+                        advReference = (AttitudeReference)GuiUtils.ComboBox.Box((int)advReference, ReferenceTexts, this);
+
+                        GUILayout.Label("Direction:");
+                        advDirection = (Vector6.Direction)GuiUtils.ComboBox.Box((int)advDirection, directionTexts, directionTexts);
+
+                        ForceRoll();
+
+                        if (GUILayout.Button("EXECUTE", btNormal, GUILayout.ExpandWidth(true)))
+                        {
+                            target = Target.ADVANCED;
+                            Engage();
+                        }
+                        break;
+                    case Mode.AUTO:
+                        break;
+                }
+
+                GUILayout.EndVertical();
+            }
+
+            base.WindowGUI(windowID);
+        }
+
+        public void Engage()
+        {
+            Quaternion attitude = new Quaternion();
+            Vector3d direction = Vector3d.zero;
+            AttitudeReference reference = AttitudeReference.ORBIT;
+            switch (target)
+            {
+                case Target.OFF:
+                    core.attitude.attitudeDeactivate();
+                    return;
+                case Target.KILLROT:
+                    core.attitude.attitudeKILLROT = true;
+                    attitude = Quaternion.LookRotation(part.vessel.GetTransform().up, -part.vessel.GetTransform().forward);
+                    reference = AttitudeReference.INERTIAL;
+                    break;
+                case Target.NODE:
+                    direction = Vector3d.forward;
+                    reference = AttitudeReference.MANEUVER_NODE;
+                    break;
+                case Target.SURFACE:
+                    attitude = Quaternion.AngleAxis((float)srfHdg, Vector3.up)
+                                 * Quaternion.AngleAxis(-(float)srfPit, Vector3.right)
+                                 * Quaternion.AngleAxis(-(float)srfRol, Vector3.forward);
+                    reference = AttitudeReference.SURFACE_NORTH;
+                    break;
+                case Target.PROGRADE:
+                    direction = Vector3d.forward;
+                    reference = AttitudeReference.ORBIT;
+                    break;
+                case Target.RETROGRADE:
+                    direction = Vector3d.back;
+                    reference = AttitudeReference.ORBIT;
+                    break;
+                case Target.NORMAL_PLUS:
+                    direction = Vector3d.left;
+                    reference = AttitudeReference.ORBIT;
+                    break;
+                case Target.NORMAL_MINUS:
+                    direction = Vector3d.right;
+                    reference = AttitudeReference.ORBIT;
+                    break;
+                case Target.RADIAL_PLUS:
+                    direction = Vector3d.up;
+                    reference = AttitudeReference.ORBIT;
+                    break;
+                case Target.RADIAL_MINUS:
+                    direction = Vector3d.down;
+                    reference = AttitudeReference.ORBIT;
+                    break;
+                case Target.RELATIVE_PLUS:
+                    direction = Vector3d.forward;
+                    reference = AttitudeReference.RELATIVE_VELOCITY;
+                    break;
+                case Target.RELATIVE_MINUS:
+                    direction = Vector3d.back;
+                    reference = AttitudeReference.RELATIVE_VELOCITY;
+                    break;
+                case Target.TARGET_PLUS:
+                    direction = Vector3d.forward;
+                    reference = AttitudeReference.TARGET;
+                    break;
+                case Target.TARGET_MINUS:
+                    direction = Vector3d.back;
+                    reference = AttitudeReference.TARGET;
+                    break;
+                case Target.PARALLEL_PLUS:
+                    direction = Vector3d.forward;
+                    reference = AttitudeReference.TARGET_ORIENTATION;
+                    break;
+                case Target.PARALLEL_MINUS:
+                    direction = Vector3d.back;
+                    reference = AttitudeReference.TARGET_ORIENTATION;
+                    break;
+                case Target.ADVANCED:
+                    direction = Vector6.directions[advDirection];
+                    reference = advReference;
+                    break;
+                case Target.SURFACE_PROGRADE:
+                    attitude = Quaternion.AngleAxis(-(float)srfVelRol, Vector3.forward) *
+                        Quaternion.AngleAxis(-(float)srfVelPit, Vector3.right) *
+                        Quaternion.AngleAxis((float)srfVelYaw, Vector3.up);
+                    reference = AttitudeReference.SURFACE_VELOCITY;
+                    break;
+                case Target.SURFACE_RETROGRADE:
+                    attitude = Quaternion.AngleAxis((float)srfVelRol + 180, Vector3.forward) *
+                        Quaternion.AngleAxis(-(float)srfVelPit + 180, Vector3.right) *
+                        Quaternion.AngleAxis((float)srfVelYaw, Vector3.up);
+                    reference = AttitudeReference.SURFACE_VELOCITY;
+                    break;
+                case Target.HORIZONTAL_PLUS:
+                    direction = Vector3d.forward;
+                    reference = AttitudeReference.SURFACE_HORIZONTAL;
+                    break;
+                case Target.HORIZONTAL_MINUS:
+                    direction = Vector3d.back;
+                    reference = AttitudeReference.SURFACE_HORIZONTAL;
+                    break;
+                case Target.VERTICAL_PLUS:
+                    direction = Vector3d.up;
+                    reference = AttitudeReference.SURFACE_NORTH;
+                    break;
+                default:
+                    return;
+            }
+
+            if (forceRol && direction != Vector3d.zero)
+            {
+                attitude = Quaternion.LookRotation(direction, Vector3d.up) * Quaternion.AngleAxis(-(float)rol, Vector3d.forward);
+                direction = Vector3d.zero;
+            }
+
+            if (direction != Vector3d.zero)
+                core.attitude.attitudeTo(direction, reference, this);
+            else
+                core.attitude.attitudeTo(attitude, reference, this);
+
+            core.attitude.pid.Reset();
+        }
+
+        public override GUILayoutOption[] WindowOptions()
+        {
+            return new GUILayoutOption[] { GUILayout.Width(180), GUILayout.Height(100) };
+        }
+
+        public override string GetName()
+        {
+            return "Smart A.S.S.";
+        }
+    }
+}