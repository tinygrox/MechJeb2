# Makefile for building MechJeb

<<<<<<< HEAD
KSPDIR  := ${HOME}/.local/share/Steam/SteamApps/common/Kerbal\ Space\ Program
MANAGED := ${KSPDIR}/KSP_Data/Managed/
=======
ifeq ($(OS),Windows_NT)
	# do 'Doze stuff
else
	UNAME_S := $(shell uname -s)
	ifeq ($(UNAME_S),Linux)
		KSPDIR := ${HOME}/.steam/SteamApps/common/Kerbal\ Space\ Program
		MANAGED := ${KSPDIR}/KSP_Data/Managed/
	endif
	ifeq ($(UNAME_S),Darwin)
		KSPDIR  := ${HOME}/Library/Application\ Support/Steam/SteamApps/common/Kerbal\ Space\ Program
		MANAGED := ${KSPDIR}/KSP.app/Contents/Data/Managed/
	endif
endif
>>>>>>> b4e0ee88

MECHJEBFILES := $(wildcard MechJeb2/*.cs) \
	$(wildcard MechJeb2/Properties/*.cs) \
	$(wildcard MechJeb2/alglib/*.cs)

RESGEN2 := resgen2
GMCS    := gmcs
GIT     := git
TAR     := tar
ZIP     := zip

VERSION := $(shell ${GIT} describe --tags --always)

all: build

info:
	@echo "== MechJeb2 Build Information =="
	@echo "  resgen2: ${RESGEN2}"
	@echo "  gmcs:    ${GMCS}"
	@echo "  git:     ${GIT}"
	@echo "  tar:     ${TAR}"
	@echo "  zip:     ${ZIP}"
	@echo "  KSP Data: ${KSPDIR}"
	@echo "================================"

build: build/MechJeb2.dll

build/%.dll: ${MECHJEBFILES}
	mkdir -p build
	${RESGEN2} -usesourcepath MechJeb2/Properties/Resources.resx build/Resources.resources
	${GMCS} -t:library -lib:${MANAGED} \
		-r:Assembly-CSharp,Assembly-CSharp-firstpass,UnityEngine \
		-out:$@ \
		${MECHJEBFILES} \
		-resource:build/Resources.resources,MuMech.Properties.Resources.resources

package: build ${MECHJEBFILES}
	mkdir -p package/MechJeb2/Plugins
	cp -r Parts package/MechJeb2/
	cp build/MechJeb2.dll package/MechJeb2/Plugins/
	cp LICENSE.md README.md package/MechJeb2/

%.tar.gz:
	${TAR} zcf $@ package/MechJeb2

tar.gz: package MechJeb-${VERSION}.tar.gz

%.zip:
	${ZIP} -9 -r $@ package/MechJeb2

zip: package MechJeb-${VERSION}.zip


clean:
	@echo "Cleaning up build and package directories..."
	rm -rf build/ package/

install: build
	mkdir -p ${KSPDIR}/GameData/MechJeb2/Plugins
	cp -r Parts ${KSPDIR}/GameData/MechJeb2/
	cp build/MechJeb2.dll ${KSPDIR}/GameData/MechJeb2/Plugins/

uninstall: info
	rm -rf ${KSPDIR}/GameData/MechJeb2/Plugins
	rm -rf ${KSPDIR}/GameData/MechJeb2/Parts


.PHONY : all info build package tar.gz zip clean install uninstall<|MERGE_RESOLUTION|>--- conflicted
+++ resolved
@@ -1,9 +1,5 @@
 # Makefile for building MechJeb
 
-<<<<<<< HEAD
-KSPDIR  := ${HOME}/.local/share/Steam/SteamApps/common/Kerbal\ Space\ Program
-MANAGED := ${KSPDIR}/KSP_Data/Managed/
-=======
 ifeq ($(OS),Windows_NT)
 	# do 'Doze stuff
 else
@@ -17,7 +13,6 @@
 		MANAGED := ${KSPDIR}/KSP.app/Contents/Data/Managed/
 	endif
 endif
->>>>>>> b4e0ee88
 
 MECHJEBFILES := $(wildcard MechJeb2/*.cs) \
 	$(wildcard MechJeb2/Properties/*.cs) \
