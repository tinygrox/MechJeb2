Localization
{
    zh-cn
    {
        #MechJeb_ModuleAreLocked = 部分模块功能关闭直到你解锁科技树的关键性节点和升级追踪站.
        #MechJeb_OnlineManualbutton = 在线手册

        #MechJeb_InstallCheckA_title = 错误的Mechjeb2安装方式
        #MechJeb_InstallCheckA_msg = MechJeb2安装不正确，无法正常工作.\nMechJeb2的所有文件都应该放在如下路径中 \n<KSP>\n\tGameData\n\t\tMechJeb2\n\t\t\tParts\n\t\t\tPlugins\n\n不要从MechJeb2文件夹中移动任何文件.\n\n不正确的路径:\n

        #MechJeb_InstallCheckB_title = MechJebMenuToolbar的安装是多余的
        #MechJeb_InstallCheckB_msg = 检测到安装MechJebMenuToolbar, 但此版本的MechJeb2已包含对Blizzy78工具栏插件的支持.\n请把这些dll文件删除:\n

<<<<<<< HEAD
=======
        #MechJeb_MechJebInfo_VABSPH = MechJeb™姿态控制

>>>>>>> fd0d08ac

    //ManeuverPlaner

        #MechJeb_Maneuver_Planner_title = 机动节点规划

        #MechJeb_Maneu_Autowarp = 自动加速

        #MechJeb_Maneu_Tolerance = 误差:
        
        #MechJeb_Maneu_Lead_time = 预留时间:

        #MechJeb_of = of

        #MechJeb_Maneu_STB = 计算燃烧值
        
        #MechJeb_Maneu_TimeSelect1 = 在合适的时间
        
        #MechJeb_Maneu_TimeSelect2 = 在下个远拱点
        
        #MechJeb_Maneu_TimeSelect3 = 在离目标最近的距离
        
        #MechJeb_Maneu_TimeSelect4 = 在AN处
        
        #MechJeb_Maneu_TimeSelect5 = 在DN处
        
        #MechJeb_Maneu_TimeSelect6 = 在下个近拱点

        #MechJeb_Maneu_TimeSelect7 = 在与目标的下一个升交点
        
        #MechJeb_Maneu_TimeSelect8 = 在与目标的下一个降交点
        
        #MechJeb_Maneu_TimeSelect9 = 在固定时间后
        
        #MechJeb_Maneu_TimeSelect10 = 在这个海拔高度
        
        #MechJeb_Maneu_TimeSelect11 = 在最近的AN/DN点
        
        #MechJeb_Maneu_TimeSelect12 = 在最省燃料的AN/DN点
        
        #MechJeb_Maneu_TimeSelect13 = 在最近的目标AN/DN点
        
        #MechJeb_Maneu_TimeSelect14 = 在最节能的目标AN/DN点

        #MechJeb_Maneu_errorMessage = 创建变轨节点发生错误
        
        #MechJeb_Maneu_Exception1 = 警告：轨道为双曲线，不存在远拱点。
        
        #MechJeb_Maneu_Exception2 = 警告：未选择目标。
        
        #MechJeb_Maneu_Exception3 = 警告：不能在此高度进行圆轨，当前轨道无法到达此高度。
        
        #MechJeb_Maneu_Exception4 = 警告：赤道升交点不存在。
        
        #MechJeb_Maneu_Exception5 = 警告：赤道降交点不存在。
        
        #MechJeb_Maneu_Exception6 = 警告：既不存在上升节点也不存在下降节点
        
        #MechJeb_Maneu_Exception7 = 警告：既不存在上升节点也不存在下降节点。
        

        //AdvancedTransfer
        #MechJeb_AdvancedTransfer_title = 高级轨道转移

        #MechJeb_adv_modeName1 = 限定时间
        #MechJeb_adv_modeName2 = 自动选择

        #MechJeb_adv_Preconditions1 = 轨道不得为双曲线

        #MechJeb_adv_Preconditions2 = 初始轨道不能逃脱 <<1>> 的引力范围.

        #MechJeb_adv_Preconditions3 = 必须为星际转移选择一个目标.

        #MechJeb_adv_Preconditions4 = 从环绕<<1>>的轨道上绘制星际转移图是没有意义的

        #MechJeb_adv_Preconditions5 = 使用经典霍曼转移功能来到达另一个绕<<1>>轨道运行的物体

        #MechJeb_adv_Preconditions6 = 从<<1>>引力范围内发出的星际间转移必须以<<2>>环绕的母星——<<3>>为目标.

        #MechJeb_adv_Preconditions7 = 使用经典霍曼转移功能来到达另一个绕太阳运行的天体

        #MechJeb_adv_Preconditions8 = 你已经在 <<1>> 轨道上.

        #MechJeb_adv_computing = 计算中:

        #MechJeb_adv_reset_button = 重置
        #MechJeb_adv_captureburn = 计算捕获燃烧值
        #MechJeb_adv_label1 = 现在任意时间
        #MechJeb_adv_label2 = 选择:
        #MechJeb_adv_label3 = 出发日期\u0020
        #MechJeb_adv_label4 = 转移时间\u0020
        #MechJeb_adv_label5 = 最长到达时间
        #MechJeb_adv_button1 = 最少ΔV使用
        #MechJeb_adv_button2 = 尽可能快

        #MechJeb_adv_Exception1 = 计算未完成
        #MechJeb_adv_Exception2 = 开始计算
        #MechJeb_adv_Exception3 = 计算失败
        #MechJeb_adv_Exception4 = 无效的选择点.

        //Hohmann transfer
        #MechJeb_Hohm_title = 双脉冲 (霍曼)转移到目标
        #MechJeb_Hohm_intercept_only = 仅拦截, 不计算捕获 (撞击/飞掠)
        #MechJeb_Hohm_simpleTransfer = 简单共面霍曼转移
        #MechJeb_Hohm_Label1 = 微调目标周期偏移

        #MechJeb_Hohm_Exception1 = 必须为霍曼转移选择目标。
        #MechJeb_Hohm_Exception2 = 进行霍曼转移的目标必须在同一引力范围内
        #MechJeb_Hohm_Exception3 = 与目标的升交点不存在.
        #MechJeb_Hohm_Exception4 = 与目标的降交点不存在.
        #MechJeb_Hohm_Exception5 = 与目标的降交点与升交点都不存在.

        //Change Apoapsis
        #MechJeb_Ap_title = 变更远拱点
        #MechJeb_Ap_label1 = 新远拱点:
        #MechJeb_Ap_Exception = 新远拱点不能低于执行高度(<<1>>)//(m)

        //Change both Pe and Ap
        #MechJeb_both_title = 修改远拱点与近拱点
        #MechJeb_both_label1 = 新近拱点:
        #MechJeb_both_label2 = 新远拱点:

        #MechJeb_both_Exception1 = 新近拱点不能低于执行高度(<<1>>)//(m)
        #MechJeb_both_Exception2 = 新远拱点不能低于执行高度
        #MechJeb_both_Exception3 = 新近拱点不能低于<<1>>的半径

        //Change inclination
        #MechJeb_inclination_title = 修改轨道倾角
        #MechJeb_inclination_label = 新轨道倾角:

        //change longitude of ascending node
        #MechJeb_AN_title = 修改升交点经度
        #MechJeb_AN_label = 新升交点经度:
        #MechJeb_AN_error = 警告：轨道平面的倾角低于<<1>>º (建议 > 10º) 机动节点执行结果可能不够精确

        //Change Periapsis
        #MechJeb_Pe_title = 变更近拱点
        #MechJeb_Pe_label = 新近拱点:
        #MechJeb_Pe_Exception1 = 新的近点不能高于执行高度
        #MechJeb_Pe_Exception2 = 新的近点不能低于<<1>>的半径

        //Change Semi-major axis
        #MechJeb_Sa_title = 变更半长轴
        #MechJeb_Sa_label = 新半长轴:
        #MechJeb_Sa_errormsg = 警告:新的半长轴非常大，可能会导致轨道为双曲线
        #MechJeb_Sa_Exception = 半长轴不能小于两倍执行高度加上<<1>>的半径的值

        //change surface longitude of apsis
        #MechJeb_la_title = 变更远点地面投影经度
        #MechJeb_la_label = 后一个轨道的新地面投影经度:

        //fine tune closest approach to target
        #MechJeb_approach_title = 微调捕获轨道
        #MechJeb_approach_label1 = 最终近拱点大致高度
        #MechJeb_approach_label2 = 最接近点距离
        #MechJeb_approach_label3 = 计划变轨所需的最少ΔV
        #MechJeb_approach_Exception1 = 必须选择一个目标进行轨道修正.
        #MechJeb_approach_Exception2 = 进行轨道修正的目标必须在同一引力范围内
        #MechJeb_Approach_errormsg = 警告:修正之前的轨道似乎离目标有一定距离,轨道修正方案可能比较极端.建议先设定一条比较接近的交会轨道,然后再进行轨道修正.

        //intercept target at chosen time
        #MechJeb_intercept_title = 在选定时间拦截目标
        #MechJeb_intercept_label = 变轨动作后接近所需时间
        #MechJeb_intercept_Exception1 = 必须选定要拦截的目标.
        #MechJeb_intercept_Exception2 = 目标必须在同一引力范围内.

        //match planes with target
        #MechJeb_match_planes_title = 匹配目标轨道
        #MechJeb_match_planes_Exception1 = 必须选择一个目标来进行轨道匹配.
        #MechJeb_match_planes_Exception2 = 只能匹配在同一引力范围内的目标.
        #MechJeb_match_planes_Exception3 = 与目标的升交点不存在.
        #MechJeb_match_planes_Exception4 = 与目标的降交点不存在.
        #MechJeb_match_planes_Exception5 = 与目标的降交点与升交点不存在..
        #MechJeb_match_planes_Exception6 = 错误的时间引用.

        //match velocities with target
        #MechJeb_match_v_title = 匹配目标速度
        #MechJeb_match_v_Exception1 = 必须选择一个目标来进行速度匹配.
        #MechJeb_match_v_Exception2 = 目标必须在同一引力范围内.

        //resonant orbit
        #MechJeb_resonant_title = 共振轨道
        #MechJeb_resonant_label1 = 把你的轨道周期变更当前轨道周期的<<1>>
        #MechJeb_resonant_label2 = 新的轨道周期 :

        //return from a moon
        #MechJeb_return_title = 从卫星上返回
        #MechJeb_return_label1 = 最终近拱点大致高度:
        #MechJeb_return_label2 = 在下一个窗口期返回.
        #MechJeb_return_errormsg = 警告:建议从接近圆形的轨道(离心率<0.2)开始执行.返回计划是从离心率<<1>>的轨道开始的,可能不准确.
        #MechJeb_return_Exception = <<1>>并不在你可以返回的天体的轨道上.

        //transfer to another planet
        #MechJeb_transfer_title = 转移到另一个星球
        #MechJeb_transfer_Label1 = 计划变轨:
        #MechJeb_transfer_Label2 = 在下一个转移窗口.
        #MechJeb_transfer_Label3 = 尽可能快
        #MechJeb_transfer_Label4 = 使用此模式将使您的保修无效

        #MechJeb_transfer_Exception1 = 必须为星际转移选择一个目标

        #MechJeb_transfer_Exception2 = 在<<1>>的轨道上绘制星际间转移是没有意义的.

        #MechJeb_transfer_Exception3 = 使用经典霍曼转移来与环绕在<<1>>上的物体交会.

        #MechJeb_transfer_Exception4 =  从<<1>>引力范围内发出的星际间转移必须以<<2>>环绕的母星——<<3>>为目标.

        #MechJeb_transfer_errormsg1 = 警告:目标的轨道平面与<<2>>º的轨道平面成<<1>>º角（建议最多30度角）.计划中的星际间转移可能无法正确到达目标
        
        #MechJeb_transfer_errormsg2 = 警告: 建议从与<<2>>围绕<<3>>的轨道在同一平面的轨道上的<<1>>开始进行星际间转移. 起始环绕<<4>>的轨道是倾角为 <<5>>º对<<6>>的环绕<<7>>的轨道(建议< 10º). 计划中的星际间转移可能无法正确到达目标.

        #MechJeb_transfer_errormsg3 = 警告:建议从接近圆形的轨道(离心率< 0.2)开始进行星际间转移.转移计划是从离心率为<<1>>的轨道开始的，因此可能无法正确与目标回合.

        //Circularize
        #MechJeb_Maneu_circularize_title = 圆化轨道
        #MechJeb_Maneu_createNodeBtn01 = 新建节点
        #MechJeb_Maneu_createNodeBtn02 = 更改最后一个
        #MechJeb_Maneu_createlab1 = 机动节点:
        #MechJeb_Maneu_createlab2 = 创建新的机动节点:
        #MechJeb_Maneu_createlab3 = 上个变轨节点之后.
        #MechJeb_Maneu_button1 = 创建节点
        #MechJeb_Maneu_button2 = 创建并执行
        #MechJeb_Maneu_button3 = 移除所有节点
        #MechJeb_Maneu_button4 = 执行下一个节点
        #MechJeb_Maneu_button5 = 执行所有节点
        #MechJeb_Maneu_button6 = 中止节点执行


    //Aircraft Approach & Autoland
        #MechJeb_ApproAndLand_title = 飞机进场 & 着陆
        #MechJeb_ApproAndLand_label1 = 着陆
        #MechJeb_ApproAndLand_label2 = 跑道距离:
        #MechJeb_ApproAndLand_label3 = 导航球显示降落导航点
        #MechJeb_ApproAndLand_label4 = 进场速度:
        #MechJeb_ApproAndLand_label5 = 接地速度:
        #MechJeb_ApproAndLand_label6 = 接地时的将推力反向
        #MechJeb_ApproAndLand_label7 = 一落地就刹车
        #MechJeb_ApproAndLand_label8 = 状态:
        #MechJeb_ApproAndLand_label9 = 导航点距离: <<1>> m
        #MechJeb_ApproAndLand_label10 = 设定速度: <<1>> m/s
        #MechJeb_ApproAndLand_label11 = 设定高度: <<1>> m
        #MechJeb_ApproAndLand_label12 = 设定垂直速度: <<1>> m/s
        #MechJeb_ApproAndLand_label13 = 设定航向: <<1>>º

        #MechJeb_ApproAndLand_approachState1 = 向 起始进近点 进发
        #MechJeb_ApproAndLand_approachState2 = 向 最后进近点 进发
        #MechJeb_ApproAndLand_approachState3 = 截获下滑道中
        #MechJeb_ApproAndLand_approachState4 = 向 接地点 进发
        #MechJeb_ApproAndLand_approachState5 = 等待抬头
        #MechJeb_ApproAndLand_approachState6 = 抬头中
<<<<<<< HEAD
        #MechJeb_ApproAndLand_approachState7 = 滑出
=======
        #MechJeb_ApproAndLand_approachState7 = 滑行
>>>>>>> fd0d08ac

        #MechJeb_ApproAndLan_button1 = 自动着陆
        #MechJeb_ApproAndLan_button2 = 终止

    //Aircraft Autopilot
        #MechJeb_Aircraftauto_title = 飞机自动驾驶仪
        #MechJeb_Aircraftauto_button1 = 关闭自动驾驶
        #MechJeb_Aircraftauto_button2 = 启用自动驾驶
        #MechJeb_Aircraftauto_button3 = PID
        #MechJeb_Aircraftauto_button4 = 隐藏PID

        #MechJeb_Aircraftauto_Label1 = 高度保持
        
        #MechJeb_Aircraftauto_btnset1 = 设置
        
        #MechJeb_Aircraftauto_Label2 = 垂直速度保持
        
        #MechJeb_Aircraftauto_btnset2 = 设置 
        
        #MechJeb_Aircraftauto_Label3 = 垂直速度限制
        
        #MechJeb_Aircraftauto_btnset3 = 设置
        
        #MechJeb_Aircraftauto_Label4 = 航向保持
        
        #MechJeb_Aircraftauto_btnset4 = 设置
        
        #MechJeb_Aircraftauto_Label5 = 角度保持
    
        #MechJeb_Aircraftauto_btnset5 = 设置
        
        #MechJeb_Aircraftauto_Label6 =     角度限制 ±

        #MechJeb_Aircraftauto_btnset6 = 设置

        #MechJeb_Aircraftauto_Label7 = 速度保持

        #MechJeb_Aircraftauto_btnset7 = 设置

        #MechJeb_Aircraftauto_Label8 = 加速度

        #MecgJeb_Aircraftauto_error1 = 错误:<<1>> 目标:<<2>> 当前:<<3>>

        #MechJeb_Aircraftauto_Label9 = 垂直速度

        #MecgJeb_Aircraftauto_error2 = 错误:<<1>> 目标:<<2>> 当前:<<3>>

        #MechJeb_Aircraftauto_Label10 = 滚转角

        #MechJeb_Aircraftauto_Label11 = 偏航控制限制

    //Ascent Guidance
        #MechJeb_Ascent_title = 自动发射
        #MechJeb_Ascent_ascentPathList1 = Classic Ascent Profile
        #MechJeb_Ascent_ascentPathList2 = Stock-style GravityTurn™
        #MechJeb_Ascent_ascentPathList3 = Primer Vector Guidance (RSS/RO)

        #MechJeb_Ascent_status1 = 准备发射
        #MechJeb_Ascent_status2 = 关闭
        #MechJeb_Ascent_status3 = 准备发射
        #MechJeb_Ascent_status4 = 飞船没有着陆，跳过准备发射
        #MechJeb_Ascent_status5 = 缩回太阳能电池板
        #MechJeb_Ascent_status6 = 等待点火
        #MechJeb_Ascent_status7 = 圆化轨道
        #MechJeb_Ascent_status8 = 滑行到圆化轨道执行点
<<<<<<< HEAD
=======
        #MechJeb_Ascent_status9 = 垂直上升
        #MechJeb_Ascent_status10 = 微调中间高度
        #MechJeb_Ascent_status11 = 启用重力转向
        #MechJeb_Ascent_status12 = 微调远拱点
        #MechJeb_Ascent_status13 = 重力转向
        #MechJeb_Ascent_status14 = 滑行到大气层边缘
        #MechJeb_Ascent_status15 = 保持远点
>>>>>>> fd0d08ac
        

        #MechJeb_NavBallGuidance_btn1 = 隐藏发射路径
        #MechJeb_NavBallGuidance_btn2 = 显示发射路径
        
        #MechJeb_Ascent_button1 = 脱离自动驾驶
        #MechJeb_Ascent_button2 = 自动驾驶
        #MechJeb_Ascent_button3 = 重置导航(千万不要按)
        #MechJeb_Ascent_button4 = 目标
        #MechJeb_Ascent_button5 = GUID
        #MechJeb_Ascent_button6 = 选项
        #MechJeb_Ascent_button7 = 状态
        #MechJeb_Ascent_button8 = 目标
        #MechJeb_Ascent_button9 = GUID
        #MechJeb_Ascent_button10 = 选项
        #MechJeb_Ascent_button11 = 目标
        #MechJeb_Ascent_button12 = 选项
        #MechJeb_Ascent_button13 = 当前
        #MechJeb_Ascent_button14 = 发射至目标:
        #MechJeb_Ascent_button15 = 发射至目标轨道面
        #MechJeb_Ascent_button16 = 在窗口期发射
        #MechJeb_Ascent_button17 = 终止

        #MechJeb_Ascent_label1 = 目标近拱点:
        #MechJeb_Ascent_label2 = 目标远拱点:
        #MechJeb_Ascent_label3 = Ap < Pe: 圆化轨道
        #MechJeb_Ascent_label4 = 双曲线目标轨道 (无远点)
        #MechJeb_Ascent_label5 = 轨道高度
        #MechJeb_Ascent_label6 = 轨道倾角
        #MechJeb_Ascent_label7 = 倾角 <<1>>º 低于当前纬度
        #MechJeb_Ascent_label8 = 转向开始高度:
        #MechJeb_Ascent_label9 = 转向开始速度:
        #MechJeb_Ascent_label10 = 转向开始俯仰角:
        #MechJeb_Ascent_label11 = 中等海拔高度:
        #MechJeb_Ascent_label12 = 保持远拱点时间:
        #MechJeb_Ascent_label13 = 助推器开始俯仰角:
        #MechJeb_Ascent_label14 = 助推器俯仰率:
        #MechJeb_Ascent_label15 = 制导间隔:
        #MechJeb_Ascent_label16 = 制导间隔被限制在1到30秒之间
        #MechJeb_Ascent_label17 = Qα 限制
        #MechJeb_Ascent_label18 = Qα 限制不能低于100 Pa-rad
        #MechJeb_Ascent_label19 = Qα 限制不能高于10000 Pa-rad
        #MechJeb_Ascent_label20 = Qα 限制建议设置为 1000到4000 Pa-rad
<<<<<<< HEAD
        #MechJeb_Ascent_label21 = FIXME: g-limiter is down for maintenance
=======
        #MechJeb_Ascent_label21 = FIXME: g-limiter正在进行维护
>>>>>>> fd0d08ac
        #MechJeb_Ascent_label22 = 爬升
        #MechJeb_Ascent_label23 = 转向
        #MechJeb_Ascent_label24 = 动压衰减
        #MechJeb_Ascent_label25 = Gain
        #MechJeb_Ascent_label26 = 发射状态:
        #MechJeb_Ascent_label27 = 汇合:\u0020
        #MechJeb_Ascent_label28 = 状态:\u0020
        #MechJeb_Ascent_label29 = 过时:
        #MechJeb_Ascent_label30 = 上次失败:
        #MechJeb_Ascent_label31 = 质量下降了
        #MechJeb_Ascent_label32 = 推力下降了
        #MechJeb_Ascent_label33 = 发射倒计时:
        #MechJeb_Ascent_label34 = 选择目标进行定时发射.
        #MechJeb_Ascent_label35 = 自动驾驶状态:
        #MechJeb_Ascent_label36 = 控制停用(航空电子设备)
        #MechJeb_Ascent_label37 = 警告:跟踪站没有升级,MechJeb无法进行圆轨操作.

        #MechJeb_Ascent_checkbox1 = 忽略滑行
        #MechJeb_Ascent_checkbox2 = 角度调整
        #MechJeb_Ascent_checkbox3 = 迎角限制
        #MechJeb_Ascent_checkbox4 = 自动纠正航线
        #MechJeb_Ascent_checkbox5 = 自动分级
        #MechJeb_Ascent_checkbox6 = 自动展开太阳能电池板
        #MechJeb_Ascent_checkbox7 = 自动展开天线
        #MechJeb_Ascent_checkbox8 = 自动加速
        #MechJeb_Ascent_checkbox9 = 跳过圆轨
        #MechJeb_Ascent_checkbox10 = 编辑发射轨迹


        #MechJeb_Ascent_msg1 = 在星际间转移窗口期发射
        #MechJeb_Ascent_msg2 = 发射到目标轨道平面
        #MechJeb_Ascent_msg3 = 发射到目标

    //Attitude Adjustment
<<<<<<< HEAD
=======
    ///CoM->Center of Mass CoL->Center of lift CoT->Center of thrust
>>>>>>> fd0d08ac
        #MechJeb_AttitudeAdjust_title = 姿态调整
        #MechJeb_AttitudeAdjust_checkbox1 = RCS自动模式
        #MechJeb_AttitudeAdjust_checkbox2 = MJ姿态控制器
        #MechJeb_AttitudeAdjust_checkbox3 = Kos姿态控制器
        #MechJeb_AttitudeAdjust_checkbox4 = 混合控制器
        #MechJeb_AttitudeAdjust_checkbox5 = 显示数值
        #MechJeb_AttitudeAdjust_checkbox6 = 箭头可穿过物体
        #MechJeb_AttitudeAdjust_checkbox7 = 显示重心
        #MechJeb_AttitudeAdjust_checkbox8 = 显示升力中心
        #MechJeb_AttitudeAdjust_checkbox9 = 显示推力中心
        #MechJeb_AttitudeAdjust_checkbox10 = 箭头始点过重心
        #MechJeb_AttitudeAdjust_checkbox11 = 地面速度方向 (绿色)
        #MechJeb_AttitudeAdjust_checkbox12 = 轨道速度方向 (红色)
        #MechJeb_AttitudeAdjust_checkbox13 = 推力方向 (紫粉色)
        #MechJeb_AttitudeAdjust_checkbox14 = 前进方向 (铁蓝色)
        #MechJeb_AttitudeAdjust_checkbox15 = 姿态(灰色)
        #MechJeb_AttitudeAdjust_checkbox16 = Debug (品红色)
        #MechJeb_AttitudeAdjust_checkbox17 = Debug2 (浅蓝色)


        #MechJeb_AttitudeAdjust_Label1 = 轴控制\u0020
        #MechJeb_AttitudeAdjust_Label2 = 扭矩
        #MechJeb_AttitudeAdjust_Label3 = 扭矩速度
        #MechJeb_AttitudeAdjust_Label4 = 转动惯量 / 扭矩
        #MechJeb_AttitudeAdjust_Label5 = 转动惯量
        #MechJeb_AttitudeAdjust_Label6 = 角速度
        #MechJeb_AttitudeAdjust_Label7 = 角动量
<<<<<<< HEAD
        #MechJeb_AttitudeAdjust_Label8 = fixedDeltaTime
=======
        #MechJeb_AttitudeAdjust_Label8 = 修正Delta时间
>>>>>>> fd0d08ac
        #MechJeb_AttitudeAdjust_Label9 = 箭头长度
        #MechJeb_AttitudeAdjust_Label10 = 球半径

    //Custom Window Editor
        #MechJeb_WindowEd_title = 自定义窗口编辑器
        #MechJeb_WindowEd_Edtitle = 标题:

        #MechJeb_WindowEd_Presetname1 = 轨道信息
        #MechJeb_WindowEd_Presetname2 = 地面信息
        #MechJeb_WindowEd_Presetname3 = 载具信息
        #MechJeb_WindowEd_Presetname4 = Delta-V 状态
        #MechJeb_WindowEd_Presetname5 = 发射状态
        #MechJeb_WindowEd_Presetname6 = 交会信息
        #MechJeb_WindowEd_Presetname7 = 着陆信息
        #MechJeb_WindowEd_Presetname8 = 目标轨道信息
        #MechJeb_WindowEd_Presetname9 = 秒表
        #MechJeb_WindowEd_Presetname10 = 地表导航
        #MechJeb_WindowEd_Presetname11 = 大气信息
        #MechJeb_WindowEd_Presetname12 = 机动节点信息

        #MechJeb_WindowEd_button1 = 新建窗口
        #MechJeb_WindowEd_button2 = 删除窗口
        #MechJeb_WindowEd_button3 = 移除
        #MechJeb_WindowEd_button4 = 向上移动
        #MechJeb_WindowEd_button5 = 向下移动

        #MechJeb_WindowEd_label1 = 显示在: 
        #MechJeb_WindowEd_label2 = 颜色:
        #MechJeb_WindowEd_label3 = 窗口内容(点击编辑):
        #MechJeb_WindowEd_label4 = 点击项目以添加至信息窗口:
        #MechJeb_WindowEd_label5 = 预置窗口:


        #MechJeb_WindowEd_checkbox1 = 飞行界面
        #MechJeb_WindowEd_checkbox2 = 建造大楼
        #MechJeb_WindowEd_checkbox3 = 叠加
        #MechJeb_WindowEd_checkbox4 = 锁定
        #MechJeb_WindowEd_checkbox5 = 精简
        #MechJeb_WindowEd_checkbox6 = 文本
        #MechJeb_WindowEd_checkbox7 = 背景

        #MechJeb_WindowEd_CustomInfoWindow_title = 自定义信息窗口

        #MechJeb_WindowEd_CustomInfoWindow_Label1 = 使用自定义窗口编辑器将项添加到此窗口.
        #MechJeb_WindowEd_CustomInfoWindow_Scrmsg = 将 <<1>> 窗口的配置复制到剪贴板
        #MechJeb_WindowEd_CustomInfoWindow_Scrmsg2 = 粘贴文本格式错误.

    //Docking Autopilot
        #MechJeb_Docking_title = 自动对接

        #MechJeb_Docking_status1 = 在向目标方向移动前以<<1>>m/s的速度后退(lat: <<2>> m/s)
        #MechJeb_Docking_status2 = 以<<1>> m/s的速度离开对接轴，以避免后退时击中目标
        #MechJeb_Docking_status3 = 以小于<<1>> m/s的速度移动到目标的正确一侧.(lat: <<2>> m/s)
        #MechJeb_Docking_status4 = 以<<1>> m/s后退
        #MechJeb_Docking_status5 = 以<<1>> m/s的速度向起始点移动.
        #MechJeb_Docking_status6 = 以<<1>> / <<2>> m/s前进到对接口。

        #MechJeb_Docking_label1 = 选择一个目标来进行对接
        #MechJeb_Docking_label2 = 警告:你需要以对接口来控制船. 右键单击一个对接口并选择"基于此处控制"
        #MechJeb_Docking_label3 = 警告: 所选目标不是对接口. 右键单击此目标的对接口然后选择"设置为目标"		
        #MechJeb_Docking_label4 = 警告:该船只不受对接节点的控制. 右键单击一个对接节点并选择"基于此处控制"
        #MechJeb_Docking_label5 = 速度限制
        #MechJeb_Docking_label6 = 起始距离
        #MechJeb_Docking_label7 = 安全距离 <<1>>
        #MechJeb_Docking_label8 = 目标大小   <<1>>
        #MechJeb_Docking_label9 = 状态: <<1>>
        #MechJeb_Docking_label10 = 误差X: <<1>>
        #MechJeb_Docking_label11 = 误差Y: <<1>>
        #MechJeb_Docking_label12 = 误差Z: <<1>>
        #MechJeb_Docking_label13 = 距离对接口: <<1>>
        #MechJeb_Docking_label14 = 距离对接轴: <<1>>

        #MechJeb_Docking_button = 转储飞船边界框信息

        #MechJeb_Docking_checkbox1 = 启动自动驾驶
        #MechJeb_Docking_checkbox2 = 覆盖安全距离
        #MechJeb_Docking_checkbox3 = 安全距离
        #MechJeb_Docking_checkbox4 = 覆盖起始距离
        #MechJeb_Docking_checkbox5 = 绘制飞船边界框
        #MechJeb_Docking_checkbox6 = 角度调整:

    //Flight Recorder
        #MechJeb_Flightrecord_title = 飞行记录仪
        #MechJeb_Flightrecord_Button1_1 = 恢复
        #MechJeb_Flightrecord_Button1_2 = 暂停
        #MechJeb_Flightrecord_Button2_1 = 下行距离
        #MechJeb_Flightrecord_Button2_2 = 时间
        #MechJeb_Flightrecord_Button3 = Mark
        #MechJeb_Flightrecord_Button4 = 重置比例
        #MechJeb_Flightrecord_Button5 = CSV

        #MechJeb_Flightrecord_checkbox1 = 自动调整
        #MechJeb_Flightrecord_checkbox2 = 真实动力
        #MechJeb_Flightrecord_checkbox3 = 分级
        #MechJeb_Flightrecord_checkbox4 = 高度
        #MechJeb_Flightrecord_checkbox5 = 实际高度
        #MechJeb_Flightrecord_checkbox6 = 加速度
        #MechJeb_Flightrecord_checkbox7 = 地表速度
        #MechJeb_Flightrecord_checkbox8 = 轨道速度
        #MechJeb_Flightrecord_checkbox9 = 质量
<<<<<<< HEAD
        #MechJeb_Flightrecord_checkbox10 = Q
=======
        #MechJeb_Flightrecord_checkbox10 = 动压
>>>>>>> fd0d08ac
        #MechJeb_Flightrecord_checkbox11 = 攻角
        #MechJeb_Flightrecord_checkbox12 = 侧滑角
        #MechJeb_Flightrecord_checkbox13 = 俯角
        #MechJeb_Flightrecord_checkbox14 = 俯仰角
        #MechJeb_Flightrecord_checkbox15 = 重力损耗
        #MechJeb_Flightrecord_checkbox16 = 阻力损耗
        #MechJeb_Flightrecord_checkbox17 = 转向损耗
<<<<<<< HEAD
        #MechJeb_Flightrecord_checkbox18 = ASL
        #MechJeb_Flightrecord_checkbox19 = AGL
=======
        #MechJeb_Flightrecord_checkbox18 = 海平面高度
        #MechJeb_Flightrecord_checkbox19 = 地平面高度
>>>>>>> fd0d08ac
        #MechJeb_Flightrecord_checkbox20 = Acc
        #MechJeb_Flightrecord_checkbox21 = 地面速度
        #MechJeb_Flightrecord_checkbox22 = 轨道速度
        #MechJeb_Flightrecord_checkbox23 = 质量
<<<<<<< HEAD
        #MechJeb_Flightrecord_checkbox24 = Q
=======
        #MechJeb_Flightrecord_checkbox24 = 动压
>>>>>>> fd0d08ac
        #MechJeb_Flightrecord_checkbox25 = 攻角
        #MechJeb_Flightrecord_checkbox26 = 侧滑角
        #MechJeb_Flightrecord_checkbox27 = 俯角
        #MechJeb_Flightrecord_checkbox28 = 俯仰角
        #MechJeb_Flightrecord_checkbox29 = 重力损耗
        #MechJeb_Flightrecord_checkbox30 = 阻力损耗
        #MechJeb_Flightrecord_checkbox31 = 转向损耗

        #MechJeb_Flightrecord_Label1 = 时间 <<1>>
<<<<<<< HEAD
        #MechJeb_Flightrecord_Label2 = Downrange <<1>>
=======
        #MechJeb_Flightrecord_Label2 = 下行距离 <<1>>
>>>>>>> fd0d08ac
        #MechJeb_Flightrecord_Label3 = 存储: <<1>> %

    //Maneuver Node Editor
        #MechJeb_NodeEd_title = 机动节点编辑

        #MechJeb_NodeEd_Snap1 = 近拱点
        #MechJeb_NodeEd_Snap2 = 远拱点
        #MechJeb_NodeEd_Snap3 = 与目标的AN点
        #MechJeb_NodeEd_Snap4 = 与目标的DN点
        #MechJeb_NodeEd_Snap5 = 赤道AN点
        #MechJeb_NodeEd_Snap6 = 赤道DN点

        #MechJeb_NodeEd_Label1 = 没有可编辑的机动节点
        #MechJeb_NodeEd_Label2 = 顺向:
        #MechJeb_NodeEd_Label3 = 径向+:
        #MechJeb_NodeEd_Label4 = 法向+:
        #MechJeb_NodeEd_Label5 = 设置增量为:
        #MechJeb_NodeEd_Label6 = 位移时间
        #MechJeb_NodeEd_Label7 = 容差:
        #MechJeb_NodeEd_Label8 = 二次曲线模式:
        #MechJeb_NodeEd_Label9 = 当前模式: <<1>>

        #MechJeb_NodeEd_button1 = 合并下一个节点
        #MechJeb_NodeEd_button2 = 更新
        #MechJeb_NodeEd_button3 = 对齐节点到
        #MechJeb_NodeEd_button4 = 执行下一个节点
        #MechJeb_NodeEd_button5 = 执行全部节点
        #MechJeb_NodeEd_button6 = 中止节点执行

        #MechJeb_NodeEd_checkbox1 = 自动加速

    //RCS Balancer
        #MechJeb_RCSBalancer_title = RCS平衡器

        #MechJeb_RCSBalancer_label1 = 过载
        #MechJeb_RCSBalancer_label2 = 过载可以增加RCS推力,但是更耗费燃料.
        #MechJeb_RCSBalancer_label3 = 过载比例
        #MechJeb_RCSBalancer_label4 = 扭矩系数
<<<<<<< HEAD
        #MechJeb_RCSBalancer_label5 = Translate factor
=======
        #MechJeb_RCSBalancer_label5 = 平动系数
>>>>>>> fd0d08ac
        #MechJeb_RCSBalancer_label6 = Waste factor


        #MechJeb_RCSBalancer_checkbox1 = 智能算法
        #MechJeb_RCSBalancer_checkbox2 = 高级选项

    //Rendezvous Autopilot
        #MechJeb_RZauto_title = 自动交会

        #MechJeb_RZauto_label1 = 选择要与之交会的目标
        #MechJeb_RZauto_label2 = 交会目标必须处在同一引力范围内.
        #MechJeb_RZauto_label3 = 交会目标
        #MechJeb_RZauto_label4 = 交会距离:
<<<<<<< HEAD
        #MechJeb_RZauto_label5 = 相位调整轨道最大个数:
        #MechJeb_RZauto_label6 = 相位调整轨道的最大值必须至少为5个.
=======
        #MechJeb_RZauto_label5 = 相位轨道最大个数:
        #MechJeb_RZauto_label6 = 相位轨道的最大值必须至少为5个.
>>>>>>> fd0d08ac
        #MechJeb_RZauto_label7 = 状态: <<1>>

        #MechJeb_RZauto_checkbox1 = 自动加速

        #MechJeb_RZauto_button1 = 自动驾驶
        #MechJeb_RZauto_button2 = 取消自动

        #MechJeb_RZauto_statu1 = 成功对接
		#MechJeb_RZauto_statu2 = <<1>>m内: 匹配速度中.
		#MechJeb_RZauto_statu3 = 准备在最接近目标时匹配速度.
		#MechJeb_RZauto_statu4 = 接近目标:绘制交会轨道
		#MechJeb_RZauto_statu5 = 交会作业.计划在最接近目标时匹配速度.
<<<<<<< HEAD
		#MechJeb_RZauto_statu6 = 计划<<1>>次相位调整轨道后进行霍曼转移交会.
		#MechJeb_RZauto_statu7 = 下一个交会窗口将在 <<1>>个轨道外,超过了<<2>>相位调整轨道的最大值. 通过在<<3>>m建立新的相位调整轨道来增加相位率
=======
		#MechJeb_RZauto_statu6 = 计划<<1>>个相位轨道后进行霍曼转移交会.
		#MechJeb_RZauto_statu7 = 下一个交会窗口将在 <<1>>个轨道外,超过了<<2>>个相位轨道的最大值. 通过在<<3>>m建立新的相位轨道来增加相位率
>>>>>>> fd0d08ac
		#MechJeb_RZauto_statu8 = 圆轨中.
		#MechJeb_RZauto_statu9 = 匹配轨道中.

    //Rendezvous Planner
<<<<<<< HEAD
        #MechJeb_RZplan_title = 交会路线规划
=======
        #MechJeb_RZplan_title = 交会规划
>>>>>>> fd0d08ac

        #MechJeb_RZplan_button1 = 对齐轨道
        #MechJeb_RZplan_button2 = 建立新的轨道在
        #MechJeb_RZplan_button3 = 使用霍曼转移至目标
        #MechJeb_RZplan_button4 = 在最接近点匹配速度
        #MechJeb_RZplan_button5 = 再靠近一点
        #MechJeb_RZplan_button6 = 执行下一个节点
        #MechJeb_RZplan_button7 = 执行所有节点
        #MechJeb_RZplan_button8 = 中止节点执行

        #MechJeb_RZplan_checkbox = 自动加速

        #MechJeb_RZplan_label1 = 选择一个目标来交会.
        #MechJeb_RZplan_label2 = 选定的交会目标必须在同一引力范围内.
        #MechJeb_RZplan_label3 = 交会目标
        #MechJeb_RZplan_label4 = 目标轨道
        #MechJeb_RZplan_label5 = 当前轨道
        #MechJeb_RZplan_label6 = 相对轨道倾角
        #MechJeb_RZplan_label7 = 到达最接近点剩余时间
        #MechJeb_RZplan_label8 = 最接近点的距离
        #MechJeb_RZplan_label9 = 容差:

    //Rover Autopilot
        #MechJeb_Rover_title = 车辆自动驾驶

        #MechJeb_Rover_label1 = 目标速度
        #MechJeb_Rover_label2 = 导航点

        #MechJeb_Rover_button1 = 驶向目标
        #MechJeb_Rover_button2 = 添加目标
        #MechJeb_Rover_button3 = 行驶
        #MechJeb_Rover_button4 = 停止
        #MechJeb_Rover_button5 = 导航点

        //Waypoint Help
        #MechJeb_Waypointhelper_title = 导航点帮助

    //Scripting Module
        #MechJeb_ScriptMod_title = 脚本模块

<<<<<<< HEAD
        #MechJeb_ScriptMod_label1 = Warming up. 请等待... <<1>> s
=======
        #MechJeb_ScriptMod_label1 = 热身准备中. 请等待... <<1>> s
>>>>>>> fd0d08ac
        #MechJeb_ScriptMod_label2 = 当前飞船
        #MechJeb_ScriptMod_label3 = 全局脚本
        #MechJeb_ScriptMod_label4 = 添加操作
        #MechJeb_ScriptMod_label5 = 程序深度限制为4

        #MechJeb_ScriptMod_button1 = ▶ 开始
        #MechJeb_ScriptMod_button2 = ☇ 重置
        #MechJeb_ScriptMod_button3 = ■ 停止
        #MechJeb_ScriptMod_button4 = ▼ 完整模式
        #MechJeb_ScriptMod_button5 = △ 精简模式
        #MechJeb_ScriptMod_button6 = 清楚所有
        #MechJeb_ScriptMod_button7 = 保存
        #MechJeb_ScriptMod_button8 = 载入

        #MechJeb_ScriptMod_checkbox1 = 隐藏添加动作

        #MechJeb_ScriptMod_actions1 = Time
            #MechJeb_ScriptMod_actions1_1 = 计时器
            #MechJeb_ScriptMod_actions1_2 = 暂停
            #MechJeb_ScriptMod_actions1_3 = 等待至
            #MechJeb_ScriptMod_actions1_4 = 时间加速
        #MechJeb_ScriptMod_actions2 = 对接
            #MechJeb_ScriptMod_actions2_1 = 分离
<<<<<<< HEAD
            #MechJeb_ScriptMod_actions2_2 = 对接Shield
=======
            #MechJeb_ScriptMod_actions2_2 = 对接保护
>>>>>>> fd0d08ac
            #MechJeb_ScriptMod_actions2_3 = 目标对接口
        #MechJeb_ScriptMod_actions3 = 目标
            #MechJeb_ScriptMod_actions3_1 = 目标对接口
            #MechJeb_ScriptMod_actions3_2 = 目标天体
        #MechJeb_ScriptMod_actions4 = 控制
            #MechJeb_ScriptMod_actions4_1 = 控制从
            #MechJeb_ScriptMod_actions4_2 = RCS
            #MechJeb_ScriptMod_actions4_3 = SAS
            #MechJeb_ScriptMod_actions4_4 = 切换载具
        #MechJeb_ScriptMod_actions5 = 乘员
            #MechJeb_ScriptMod_actions5_1 = 乘员转移
        #MechJeb_ScriptMod_actions6 = 轨迹
            #MechJeb_ScriptMod_actions6_1 = 节点
            #MechJeb_ScriptMod_actions6_2 = 执行节点
        #MechJeb_ScriptMod_actions7 = 进级/引擎
            #MechJeb_ScriptMod_actions7_1 = 分级
            #MechJeb_ScriptMod_actions7_2 = 启动引擎
        #MechJeb_ScriptMod_actions8 = 设置
            #MechJeb_ScriptMod_actions8_1 = 动作误差
        #MechJeb_ScriptMod_actions9 = 模块
            #MechJeb_ScriptMod_actions9_1 = 模块 智能A.S.S.
            #MechJeb_ScriptMod_actions9_2 = 模块 自动发射
            #MechJeb_ScriptMod_actions9_3 = 模块 自动对接
            #MechJeb_ScriptMod_actions9_4 = 模块 自动着陆
            #MechJeb_ScriptMod_actions9_5 = 模块 交会
            #MechJeb_ScriptMod_actions9_6 = 模块 自动交会
        #MechJeb_ScriptMod_actions10 = 保存/载入/执行
            #MechJeb_ScriptMod_actions10_1 = 快速保存
            #MechJeb_ScriptMod_actions10_2 = 载入脚本
            #MechJeb_ScriptMod_actions10_3 = 动作组
        #MechJeb_ScriptMod_actions11 = PROGRAM逻辑
            #MechJeb_ScriptMod_actions11_1 = PROGRAM - 重复
            #MechJeb_ScriptMod_actions11_2 = PROGRAM - 如果
            #MechJeb_ScriptMod_actions11_3 = PROGRAM - 当
            #MechJeb_ScriptMod_actions11_4 = PROGRAM - 并行
            #MechJeb_ScriptMod_actions11_5 = 待机
        #MechJeb_ScriptMod_actions12 = 插件

    //Settings
        #MechJeb_Settings_title = 设置

        #MechJeb_Settings_label1 = 当前皮肤: <<1>>
        #MechJeb_Settings_label2 = UI比例:

        #MechJeb_Settings_checkbox1 = 用箭头替换下拉菜单
        #MechJeb_Settings_checkbox2 = 加速时激活SAS

        #MechJeb_Settings_button1 = \n恢复出厂默认设置\n
        #MechJeb_Settings_button2 = 使用MechJeb界面皮肤1
        #MechJeb_Settings_button3 = 使用MechJeb界面皮肤2
        #MechJeb_Settings_button4 = 使用MJ2紧凑型界面皮肤

    //Smart A.S.S. or Smart A.C.S.
        #MechJeb_SmartASS_title = 智能A.S.S. 
        
        #MechJeb_SmartACS_title = 智能A.C.S.

        #MechJeb_SmartASS_button1 = 轨道
        #MechJeb_SmartASS_button2 = 地面
        #MechJeb_SmartASS_button3 = 目标
        #MechJeb_SmartASS_button4 = 高级
        #MechJeb_SmartASS_button5 = 自动
        #MechJeb_SmartASS_button6 = 轨道
        #MechJeb_SmartASS_button7 = 地面
        #MechJeb_SmartASS_button8 = 目标
        #MechJeb_SmartASS_button9 = 高级
        #MechJeb_SmartASS_button10 = 自动
        #MechJeb_SmartASS_button11 = 关闭
        #MechJeb_SmartASS_button12 = 姿态\n稳定
        #MechJeb_SmartASS_button13 = 节点
        #MechJeb_SmartASS_button14 = 地面
        #MechJeb_SmartASS_button15 = 顺向
        #MechJeb_SmartASS_button16 = 逆向
        #MechJeb_SmartASS_button17 = 法向\n上
        #MechJeb_SmartASS_button18 = 法向\n下
        #MechJeb_SmartASS_button19 = 径向\n外
        #MechJeb_SmartASS_button20 = 径向\n内
        #MechJeb_SmartASS_button21 = 相对\n正速
        #MechJeb_SmartASS_button22 = 相对\n反速
        #MechJeb_SmartASS_button23 = 目标\n正向
        #MechJeb_SmartASS_button24 = 目标\n反向
        #MechJeb_SmartASS_button25 = 正向\n轨道
        #MechJeb_SmartASS_button26 = 反向\n轨道
        #MechJeb_SmartASS_button27 = 高级
        #MechJeb_SmartASS_button28 = 自动
        #MechJeb_SmartASS_button29 = 地速\n顺向
        #MechJeb_SmartASS_button30 = 地速\n反向
        #MechJeb_SmartASS_button31 = 水平速度\n顺向
        #MechJeb_SmartASS_button32 = 水平速度\n反向
        #MechJeb_SmartASS_button33 = 上
        #MechJeb_SmartASS_button34 = 关
        #MechJeb_SmartASS_button35 = 姿态稳定
        #MechJeb_SmartASS_button36 = 接地那
        #MechJeb_SmartASS_button37 = 地面
        #MechJeb_SmartASS_button38 = 顺向
        #MechJeb_SmartASS_button39 = 逆向
        #MechJeb_SmartASS_button40 = 正法向
        #MechJeb_SmartASS_button41 = 反法向
        #MechJeb_SmartASS_button42 = 径向向外
        #MechJeb_SmartASS_button43 = 径向向内
        #MechJeb_SmartASS_button44 = 相对速度+
        #MechJeb_SmartASS_button45 = 相对速度-
        #MechJeb_SmartASS_button46 = 目标+
        #MechJeb_SmartASS_button47 = 目标-
        #MechJeb_SmartASS_button48 = 正轨道平面
        #MechJeb_SmartASS_button49 = 反轨道平面
        #MechJeb_SmartASS_button50 = 高级
        #MechJeb_SmartASS_button51 = 自动
        #MechJeb_SmartASS_button52 = 地面速度+
        #MechJeb_SmartASS_button53 = 地面速度-
        #MechJeb_SmartASS_button54 = 水平速度+
        #MechJeb_SmartASS_button55 = 水平速度-
        #MechJeb_SmartASS_button56 = 上
        #MechJeb_SmartASS_button57 = 自动
        #MechJeb_SmartASS_button58 = 执行


        #MechJeb_SmartASS_label1 = 模式:
        #MechJeb_SmartASS_label2 = 请选择一个目标
        #MechJeb_SmartASS_label3 = 参考:
        #MechJeb_SmartASS_label4 = 方向:

        #MechJeb_SmartASS_checkbox1 = 自动关闭智能ACS
        #MechJeb_SmartASS_checkbox2 = 自动关闭智能ASS
        #MechJeb_SmartASS_checkbox3 = 角度调整 :

    //SmartRcs
        #MechJeb_SmartRcs_title = 智能RCS

        #MechJeb_SmartRcs_button1 = 关
        #MechJeb_SmartRcs_button2 = 消除相对速度
        #MechJeb_SmartRcs_button3 = 自动

        #MechJeb_SmartRcs_label1 = 选择一个目标

        #MechJeb_SmartRcs_checkbox1 = 自动关闭智能RCS
        #MechJeb_SmartRcs_checkbox2 = 引擎关闭时使用RCS
        #MechJeb_SmartRcs_checkbox3 = 使用RCS进行旋转

    //Landing Guidance
        #MechJeb_LandingGuidance_title = 自动着陆
        #MechJeb_LandingGuidance_label1 = 目标点坐标
        #MechJeb_LandingGuidance_label2 = 自动驾驶:
        #MechJeb_LandingGuidance_label3 = 着陆速度:
        #MechJeb_LandingGuidance_label4 = 分级限制: 
        #MechJeb_LandingGuidance_label5 = 分级限制:
        #MechJeb_LandingGuidance_label6 = 当前状态:
        #MechJeb_LandingGuidance_label7 = 步骤:
        #MechJeb_LandingGuidance_label8 = 模式
        #MechJeb_LandingGuidance_label9 = 着陆点预测:
        #MechJeb_LandingGuidance_Label10 = 目标点距离 = 
        #MechJeb_LandingGuidance_Label11 = \n最大阻力:
        #MechJeb_LandingGuidance_Label12 = \n需要的Delta-v:
        #MechJeb_LandingGuidance_Label13 = \n着陆时间: 
        #MechJeb_LandingGuidance_Label14 = 大气刹车后的预计轨道:
        #MechJeb_LandingGuidance_Label15 = 双曲率,离心率 = 
        #MechJeb_LandingGuidance_Label16 = 最大阻力:<<1>> g
        #MechJeb_LandingGuidance_Label17 = \n脱离大气:<<1>>
        #MechJeb_LandingGuidance_Label18_1 = 轨道没有再入阶段:\n
        #MechJeb_LandingGuidance_Label18_2 = m 大气高度
        #MechJeb_LandingGuidance_Label18_3 = m 地面高度
        #MechJeb_LandingGuidance_Label19 = 模拟再入超时.

        #MechJeb_LandingGuidance_checkbox1 = 自动加速
        #MechJeb_LandingGuidance_checkbox2 = 展开着陆架
        #MechJeb_LandingGuidance_checkbox3 = 展开降落伞
        #MechJeb_LandingGuidance_checkbox4 = 使用RCS微调
        #MechJeb_LandingGuidance_checkbox5 = 显示预测着陆点
        #MechJeb_LandingGuidance_checkbox6 = 显示大气刹车点
        #MechJeb_LandingGuidance_checkbox7 = 显示轨迹
        #MechJeb_LandingGuidance_checkbox8 = 全球轨迹
        #MechJeb_LandingGuidance_checkbox9 = 相机轨迹(在做了)

        #MechJeb_LandingGuidance_button1 = 输入坐标点:
        #MechJeb_LandingGuidance_button2 = 在地面上选择坐标
        #MechJeb_LandingGuidance_button3 = 终止自动着陆
        #MechJeb_LandingGuidance_button4 = 降落在目标点
        #MechJeb_LandingGuidance_button5 = 降落在任意点

<<<<<<< HEAD

    //Translatron

        #MechJeb_Translatron_title = 推力控制
=======
        #MechJeb_LandingGuidance_Status1 = Coasting toward deceleration burn
        #MechJeb_LandingGuidance_Status2 = Course correction DV: <<1>> m/s
        #MechJeb_LandingGuidance_Status3 = Performing course correction of about <<1>> m/s
        #MechJeb_LandingGuidance_Status4 = Warping to start of braking burn.
        #MechJeb_LandingGuidance_Status5 = Braking.
        #MechJeb_LandingGuidance_Status6 = Braking: target speed = <<1>> m/s
        #MechJeb_LandingGuidance_Status7 = Doing high deorbit burn
        #MechJeb_LandingGuidance_Status8 = Moving to high deorbit burn point
        #MechJeb_LandingGuidance_Status9 = Final descent: <<1>>m above terrain
        #MechJeb_LandingGuidance_Status10 = Killing horizontal velocity before final descent
        #MechJeb_LandingGuidance_Status11 = Executing low deorbit burn
        #MechJeb_LandingGuidance_Status12 = Moving to low deorbit burn point
        #MechJeb_LandingGuidance_Status13 = Deorbit burn complete: waiting for the right moment to start braking
        #MechJeb_LandingGuidance_Status14 = Executing low orbit plane change of about <<1>> m/s
        #MechJeb_LandingGuidance_Status15 = Moving to low orbit plane change burn point
        #MechJeb_LandingGuidance_Status16 = Doing deorbit burn.

    //Translatron

        #MechJeb_Translatron_title = 平动控制
>>>>>>> fd0d08ac
        #MechJeb_Translatron_off = 关闭
        #MechJeb_Translatron_KEEP_OBT = 轨道\n保持
        #MechJeb_Translatron_KEEP_SURF = 地面\n保持
        #MechJeb_Translatron_KEEP_VERT = 速度\n保持
        #MechJeb_Trans_kill_h = 消除水平速度
        #MechJeb_Trans_spd = 速度
        #MechJeb_Trans_auto = 自动
        #MechJeb_Trans_spd_act = 执行
        #MechJeb_Trans_current_spd = 当前速度
        #MechJeb_Trans_NOPANIC = 不要慌!
<<<<<<< HEAD
        #MechJeb_Trans_PANIC = 慌了!!!
=======
        #MechJeb_Trans_PANIC = 恐慌!!!
>>>>>>> fd0d08ac

    //Utilities
        #MechJeb_Utilities_title = 实用工具

        #MechJeb_Utilities_label1 = 自动分级 <<1>> 启动
        #MechJeb_Utilities_label1_1 = 一次
        #MechJeb_Utilities_label2 = 飞机安全裕度
        #MechJeb_Utilities_label3 = 差速节流阀失灵\n需要安装更多的引擎
        #MechJeb_Utilities_label4 = 差速节流阀失效\n没有激活的引擎
        #MechJeb_Utilities_label5 = 差速节流阀失效\n没有解决方案

        #MechJeb_Utilities_checkbox1 = 自动分级
        #MechJeb_Utilities_checkbox2 = 平滑节流阀
        #MechJeb_Utilities_checkbox3 = 设置进气道

        #MechJeb_Utilities_button1 = 自动分级一次

    //Warp helper
        #MechJeb_WarpHelper_title = 加速助手

        #MechJeb_WarpHelper_Combobox_text1 = 近拱点
        #MechJeb_WarpHelper_Combobox_text2 = 远拱点
        #MechJeb_WarpHelper_Combobox_text3 = 机动节点
        #MechJeb_WarpHelper_Combobox_text4 = 引力范围过渡
        #MechJeb_WarpHelper_Combobox_text5 = 时间
        #MechJeb_WarpHelper_Combobox_text6 = 相位角
        #MechJeb_WarpHelper_Combobox_text7 = 最佳点火时机
        #MechJeb_WarpHelper_Combobox_text8 = 大气再入

        #MechJeb_WarpHelper_label1 = 加速至:\u0020
        #MechJeb_WarpHelper_label2 = 加速于:\u0020
        #MechJeb_WarpHelper_label3 = 你需要选定一个目标
        #MechJeb_WarpHelper_label4 = 相位角:
        #MechJeb_WarpHelper_label5 = 预留时间:\u0020
        #MechJeb_WarpHelper_label6 = 加速至\u0020

        #MechJeb_WarpHelper_checkbox1 = 快速加速
        
        #MechJeb_WarpHelper_scrmsg = MJ : 加速暂停-在加速助手菜单中恢复

        #MechJeb_WarpHelper_button1 = 终止
        #MechJeb_WarpHelper_button2 = 加速
        #MechJeb_WarpHelper_button3 = 恢复MJ加速
        #MechJeb_WarpHelper_button4 = 暂停MJ加速

    //InfoItems

        #MechJeb_InfoItems_label1 = 分级状态
        #MechJeb_InfoItems_label2 = 目标相对角速度: (N/A)
        #MechJeb_InfoItems_label3 = 目标相对角速度:
        #MechJeb_InfoItems_label4 = 从目标分离: (N/A)
        #MechJeb_InfoItems_label5 = 从目标分离:
        #MechJeb_InfoItems_label6 = 行星相位角
        #MechJeb_InfoItems_label7 = 卫星相位角

        #MechJeb_InfoItems_button1 = 短统计
        #MechJeb_InfoItems_button2 = 长统计
        #MechJeb_InfoItems_button3 = 完整统计
        #MechJeb_InfoItems_button4 = 自定义
        #MechJeb_InfoItems_button5 = 实时推力
        #MechJeb_InfoItems_button6 = 0海拔推力
        
<<<<<<< HEAD
        #MechJeb_InfoItems_showEmpty = 显示 0
        #MechJeb_InfoItems_hideEmpty = 隐藏 0
=======
        #MechJeb_InfoItems_showEmpty = 显示所有分级
        #MechJeb_InfoItems_hideEmpty = 隐藏空分级
>>>>>>> fd0d08ac

        #MechJeb_InfoItems_UnlimitedText = 无限制
        #MechJeb_InfoItems_velocityNA = 目标相对速度: (N/A)
        #MechJeb_InfoItems_velocity = 目标相对速度:
        #MechJeb_InfoItems_CopytoClipboard = 复制 纬度/经度/海拔 至剪贴板
        
        #MechJeb_InfoItems_VesselSituation1 = 飞越<<1>>
        #MechJeb_InfoItems_VesselSituation2 = <<1>>的高层大气
        #MechJeb_InfoItems_VesselSituation3 = <<1>>的近地太空
        #MechJeb_InfoItems_VesselSituation4 = <<1>>的远地太空
        #MechJeb_InfoItems_VesselSituation5 = 的地面上
        #MechJeb_InfoItems_VesselSituation6 = 的海面上

        #MechJeb_InfoItems_StatsColumn0 = 分级
        #MechJeb_InfoItems_StatsColumn1 = 初始质量
        #MechJeb_InfoItems_StatsColumn2 = 最终质量
        #MechJeb_InfoItems_StatsColumn3 = 分级质量
        #MechJeb_InfoItems_StatsColumn4 = 燃料质量
        #MechJeb_InfoItems_StatsColumn5 = 推重比
        #MechJeb_InfoItems_StatsColumn6 = 最大推重比
        #MechJeb_InfoItems_StatsColumn7 = 推力
        #MechJeb_InfoItems_StatsColumn8 = 最大推力
        #MechJeb_InfoItems_StatsColumn9 = 比冲
        #MechJeb_InfoItems_StatsColumn10 = 大气内 ΔV
        #MechJeb_InfoItems_StatsColumn11 = 真空 ΔV
        #MechJeb_InfoItems_StatsColumn12 = 时间


        //Ascent Path Editor
        #MechJeb_AscentPathEd_title = 发射轨迹编辑器
<<<<<<< HEAD
        #MechJeb_AscentPathEd_nopath = 轨迹是空的!!!1!!1!1!1111!11eleven
=======
        #MechJeb_AscentPathEd_nopath = 轨迹不存在!!!1!!1!1!1111!11eleven
>>>>>>> fd0d08ac
        #MechJeb_AscentPathEd_auto = 自动确定转向高度
        #MechJeb_AscentPathEd_label1 = 高度:\u0020
        #MechJeb_AscentPathEd_label2 = 速度:\u0020
        #MechJeb_AscentPathEd_label3 = 转向开始高度
        #MechJeb_AscentPathEd_label4 = 或抵达速度
        #MechJeb_AscentPathEd_label5 = 转向结束高度: 
        #MechJeb_AscentPathEd_label6 = 转向开始高度:
        #MechJeb_AscentPathEd_label7 = 转向开始速度:
        #MechJeb_AscentPathEd_label8 = 转向结束高度:
<<<<<<< HEAD
        #MechJeb_AscentPathEd_label9 = 最终轨迹角度:
        #MechJeb_AscentPathEd_label10 = 转向轨迹程度:
=======
        #MechJeb_AscentPathEd_label9 = 轨迹最终角度:
        #MechJeb_AscentPathEd_label10 = 轨迹转向程度:
>>>>>>> fd0d08ac
        //AttitudeController
        #MechJeb_AttitudeController_checkbox1 = \u0020自动调节
        #MechJeb_AttitudeController_checkbox2 = \u0020低通滤波

        #MechJeb_AttitudeController_label1 = Larger ship do better with a larger Tf
        #MechJeb_AttitudeController_label2 = Tf (s)
        #MechJeb_AttitudeController_label3 = P
        #MechJeb_AttitudeController_label4 = Y
        #MechJeb_AttitudeController_label5 = R
        #MechJeb_AttitudeController_label6 = Tf
        #MechJeb_AttitudeController_label7 = Tf range
        #MechJeb_AttitudeController_label8 = 最小
        #MechJeb_AttitudeController_label10 = 最大
        #MechJeb_AttitudeController_label11 = 最大相对角速度
        #MechJeb_AttitudeController_label12 = Kp
        #MechJeb_AttitudeController_label13 = Ki
        #MechJeb_AttitudeController_label14 = Kd
        #MechJeb_AttitudeController_label15 = 误差
        #MechJeb_AttitudeController_label16 = prop. action.
        #MechJeb_AttitudeController_label17 = deriv. action
        #MechJeb_AttitudeController_label18 = integral action.
        #MechJeb_AttitudeController_label19 = PID动作
        #MechJeb_AttitudeController_label20 = 惯性

        #MechJeb_AttitudeController_PIDF = PID参数
        #MechJeb_AttitudeController_PIDFactor1 = 死域 = 

        //New Adding
        #MechJeb_Ascent_checkbox11 = 动压限制
        #MechJeb_Ascent_checkbox12 = 防止引擎过热
        #MechJeb_Ascent_checkbox13 = 防止喷气引擎熄火
        #MechJeb_Ascent_checkbox14 = 防止不稳定状态点火
        #MechJeb_Ascent_checkbox15 = 使用RCS弥补缺量
        #MechJeb_Ascent_checkbox16 = 加速度限制
        #MechJeb_Ascent_checkbox17 = 节流阀限制
<<<<<<< HEAD
        #MechJeb_Ascent_checkbox18 = 限制节流阀保持超过
=======
        #MechJeb_Ascent_checkbox18 = 限制节流阀一直超过
>>>>>>> fd0d08ac
        #MechJeb_Ascent_checkbox19 = 差速节流阀
        #MechJeb_Ascent_checkbox20 = 电力限制 Lo
        #MechJeb_Ascent_srcmsg1 = <color=orange>[MechJeb]: 关闭节流阀，防止不稳定状态点火</color>

        #MechJeb_HybridController_checkbox1 = 使用惯性
        #MechJeb_HybridController_checkbox2 = 滚动控制范围

        #MechJeb_HybridController_label1 = 最大停机时间
        #MechJeb_HybridController_label2 = 启动
        #MechJeb_HybridController_label3 = φ向量
        #MechJeb_HybridController_label4 = 目标扭矩
        #MechJeb_HybridController_label5 = 控制扭矩
        #MechJeb_HybridController_label6 = 惯性
        
        #MechJeb_Actiongroup_label1 = 切换动作组

        #MechJeb_Ascent_checkbox21 = 允许过热分级
		#MechJeb_Ascent_label38 = 分离整流罩当:
		#MechJeb_Ascent_label39 = 动压
		#MechJeb_Ascent_label40 = 高度
		#MechJeb_Ascent_label41 = 空气热通量
		#MechJeb_Ascent_label42 = 在分级# 时停止
		#MechJeb_Ascent_label43 = 预留时间
		#MechJeb_Ascent_label44 = 夹具自动分离推力大小 
		#MechJeb_Ascent_status9 = 关闭自动分级
		#MechJeb_Ascent_status10 = 只会对下一级进行自动分级.
		#MechJeb_Ascent_status11 = 在分级 #处停止自动分级
        #MechJeb_Ascent_status12 = 等待点火
		#MechJeb_Ascent_status13 = 垂直上升 <<1>>m/s
		#MechJeb_Ascent_status14 = 重力转向<<1>>°
		#MechJeb_Ascent_status15 = 俯仰角变化程序<<1>>°
		#MechJeb_Ascent_status16 = 警告:不稳定的导向
		#MechJeb_Ascent_status17 = 稳定的导向

<<<<<<< HEAD
=======
        //TWR=Thrust to Weight Ratio
        #MechJeb_NodeBurnTime = 节点执行时间
        #MechJeb_TimeToNode = 到达节点时间
        #MechJeb_NodedV = 节点所需ΔV
        #MechJeb_SurfaceTWR = 地面推重比
        #MechJeb_LocalTWR = 局部推重比
        #MechJeb_ThrottleTWR = 节流阀推重比
        #MechJeb_AtmosphericPressurePa = 大气压强(Pa)
        #MechJeb_AtmosphericPressure = 大气压强
        #MechJeb_Coordinates = 坐标
        #MechJeb_MeanAnomaly = 平近点角
        #MechJeb_Orbit = 轨道
        #MechJeb_TargetOrbit = 目标轨道
        #MechJeb_OrbitWithInc = 轨道
        #MechJeb_OrbitWithInc_desc = 轨道样式 带倾角.
        #MechJeb_TargetOrbitWithInc = 目标轨道
        #MechJeb_TargetOrbitWithInc_desc = 目标轨道 带倾角.
        #MechJeb_OrbitalEnergy = 轨道能量
        #MechJeb_OrbitalEnergy_desc = 比轨道能量
        #MechJeb_PotentialEnergy = 势能
        #MechJeb_PotentialEnergy_desc = 比位能
        #MechJeb_KineticEnergy = 动能
        #MechJeb_KineticEnergy_desc = 比动能
        #MechJeb_TimeToImpact = 撞击时间
        #MechJeb_SuicideBurnCountdown = Suicide Burn倒计时
        #MechJeb_RCSthrust = RCS推力
        #MechJeb_RCSTranslationEfficiency = RCS转换效率
        #MechJeb_RCSdV = RCS ΔV
        #MechJeb_AngularVelocity = 角速度
        #MechJeb_CurrentAcceleration = 当前加速度
        #MechJeb_CurrentThrust = 当前推力
        #MechJeb_TimeToSoIWwitch = 引力捕获时间
        #MechJeb_SurfaceGravity = 地面重力
        #MechJeb_EscapeVelocity = 逃逸速度
        #MechJeb_VesselName = 航天器名称
        #MechJeb_VesselType = 航天器类型
        #MechJeb_VesselMass = 航天器质量
        #MechJeb_MaxVesselMass = 航天器最大质量
        #MechJeb_DryMass = 干质量
        #MechJeb_LiquidFuelandOxidizerMass = 液体燃料和氧化剂质量
        #MechJeb_MonopropellantMass = 单组元推进剂质量
        #MechJeb_TotalElectricCharge = 总电量
        #MechJeb_MaxThrust = 最大推力
        #MechJeb_MinThrust = 最小推力
        #MechJeb_MaxAcceleration = 最大加速度
        #MechJeb_MinAcceleration = 最小加速度
        #MechJeb_Gforce = G-力
        #MechJeb_DragCoefficient = 阻力系数
        #MechJeb_PartCount = 部件数
        #MechJeb_MaxPartCount = 最大部件数
        #MechJeb_PartCountDivideMaxParts = 部件数 / 最大部件数
        #MechJeb_StrutCount = 结构数
        #MechJeb_FuelLinesCount = 燃油管数
        #MechJeb_VesselCost = 航天器成本
        #MechJeb_CrewCount = 乘员数
        #MechJeb_CrewCapacity = 乘员容量
        #MechJeb_DistanceToTarget = 目标距离
        #MechJeb_HeadingToTarget = 驶向目标
        #MechJeb_RelativeVelocity = 相对速度
        #MechJeb_TimeToClosestApproach = 到达最接近点时间
        #MechJeb_ClosestApproachDistance = 最接近点距离
        #MechJeb_RelativeVelocityAtClosestApproach = 最接近点相对速度
        #MechJeb_PeriapsisInTargetSoI = 目标引力范围的近拱点高度
        #MechJeb_TargetCaptureDV = 被目标捕获所需ΔV
        #MechJeb_TargetApoapsis = 目标远拱点高度
        #MechJeb_TargetPeriapsis = 目标近拱点高度
        #MechJeb_TargetInclination = 目标轨道倾角
        #MechJeb_TargetOrbitPeriod = 目标轨道周期
        #MechJeb_TargetOrbitSpeed = 目标轨道速度
        #MechJeb_TargetTimeToAp = 目标到达Ap的时间
        #MechJeb_TargetTimeToPe = 目标到达Pe的时间
        #MechJeb_TargetLAN = 目标LAN
        #MechJeb_TargetAoP = 目标近点幅角
        #MechJeb_TargetEccentricity = 目标离心率
        #MechJeb_TargetSMA = 目标轨道半长轴
        #MechJeb_AtmosphericDrag = 大气阻力
        #MechJeb_SynodicPeriod = 会合周期
        #MechJeb_PhaseAngleToTarget = 目标相位角
        #MechJeb_TargetPlanetPhaseAngle = 目标行星相位角
        #MechJeb_RelativeInclination = 相对倾角
        #MechJeb_TimeToAN = 到达AN时间
        #MechJeb_TimeToDN = 到达DN时间
        #MechJeb_TimeToEquatorialAN = 到达赤道AN时间
        #MechJeb_TimeToEquatorialDN = 到达赤道DN时间
        #MechJeb_CircularOrbitSpeed = 沿圆形轨道飞行速度
        #MechJeb_StageDv_vac = 分级 ΔV (真空)
        #MechJeb_StageDV_atmo = 分级 ΔV (大气)
        #MechJeb_StageDV_atmo_vac = 分级 ΔV (大气, 真空)
        #MechJeb_StageTimeFullThrottle = 分级时间 (满节流阀)
        #MechJeb_StageTimeCurrentThrottle = 分级时间(当前节流阀)
        #MechJeb_StageTimeHover = 分级时间(hover)
        #MechJeb_TotalDV_vacuum = 总ΔV (真空)
        #MechJeb_TotalDV_atmo = 总ΔV (大气)
        #MechJeb_TotalDV_atmo_vac = 总ΔV (大气, 真空)
        #MechJeb_SurfaceBiome = 表面生态群落
        #MechJeb_CurrentBiome = 当前生态群落
        #MechJeb_SteeringError = 转向误差
        #MechJeb_MarkUT = 系统时间标记
        #MechJeb_TimeSinceMark = 自标记后时间
        #MechJeb_DVExpended = ΔV消耗
        #MechJeb_DragLosses = 阻力损失
        #MechJeb_GravityLosses = 重力损失
        #MechJeb_SteeringLosses = 转向损失
        #MechJeb_PhaseAngleFromMark = 相位角标记
        #MechJeb_MarkLAN = Mark LAN
        #MechJeb_MarkLatitude = 纬度标记
        #MechJeb_MarkLongitude = 经度标记
        #MechJeb_MarkAltitudeASL = 海平面高度标记
        #MechJeb_MarkBody = 天体标记
        #MechJeb_DistanceFromMark = 距离标记
        #MechJeb_DownrangeDistance = 下行距离高度
        #MechJeb_MaxDragGees = 最大阻力
        #MechJeb_ParachuteControlInfo = 降落伞控制信息
        #MechJeb_ChuteMultiplier = 降落伞乘数: <<1>>
        #MechJeb_MultiplierQuality = \n乘数质量: <<1>>%
        #MechJeb_Usingpredictions = \n使用 <<1>> 预测
        #MechJeb_SimDragScalar = 阻力模拟
        #MechJeb_SimLiftScalar = 升力模拟
        #MechJeb_SimDynaPressPa = 动压模拟
        #MechJeb_SimsimMach = 马赫数模拟
        #MechJeb_SimSpdOfSnd = 音速模拟
        #MechJeb_LandingSim = 着陆模拟
        #MechJeb_DVincludecosinelosses = ΔV包括余弦损失
        #MechJeb_NodeBurnLength = 节点点火时间
        #MechJeb_NodeBurnCountdown = 节点点火倒计时
        #MechJeb_SpeedIntAcc = Speed Int Acc
        #MechJeb_Traction = 牵引
        #MechJeb_Headingerror = 航向误差
        #MechJeb_Speederror = 速率误差
        #MechJeb_Autostagingstatus = 自动分级状态
        #MechJeb_Targetcoordinates = 目标坐标
        #MechJeb_pickingPositionMsg = 在 <<1>>的表面上单击选择一个目标坐标.\n(离开地图视角取消.)
        #MechJeb_Pickpositiontarget = 选择目标位置
        #MechJeb_UniversalTime = 国际标准时间
        #MechJeb_LocalGravity = 当地重力
        #MechJeb_OrbitalSpeed = 轨道速度
        #MechJeb_SurfaceSpeed = 地面速度
        #MechJeb_VerticalSpeed = 垂直速度
        #MechJeb_SurfaceHorizontalSpeed = 地面水平速度
        #MechJeb_OrbitHorizontalSpeed = 轨道水平速度
        #MechJeb_Heading = 航向
        #MechJeb_Pitch = 俯仰角
        #MechJeb_Roll = 滚转角
        #MechJeb_Altitude_ASL = 高度(海平面高度)
        #MechJeb_Altitude_true = 高度(实际)
        #MechJeb_SurfaceAltitudeASL = 地面高度(海平面高度)
        #MechJeb_Apoapsis = 远点
        #MechJeb_Periapsis = 近点
        #MechJeb_OrbitalPeriod = 轨道周期
        #MechJeb_TimeToApoapsis = 到达远供点时间
        #MechJeb_TimeToPeriapsis = 到达近供点时间
        #MechJeb_LAN = LAN
        #MechJeb_ArgumentOfPeriapsis = 近点幅角
        #MechJeb_Inclination = 轨道倾角
        #MechJeb_Eccentricity = 离心率
        #MechJeb_SemiMajorAxis = 半长轴
        #MechJeb_Latitude = 纬度
        #MechJeb_Longitude = 经度
        #MechJeb_AngleOfAttack = 攻角
        #MechJeb_AngleOfSideslip = 侧滑角
        #MechJeb_DisplacementAngle = 位移角
        #MechJeb_Mach = 马赫
        #MechJeb_SpeedOfSound = 音速
        #MechJeb_DragCoefficient = 阻力系数
        #MechJeb_AtmosphereDensity = 大气密度
        #MechJeb_MaxDynamicPressure = 最大动压
        #MechJeb_DynamicPressure = 动压
        #MechJeb_IntakeAir = 进气
        #MechJeb_IntakeAirAllIntakes = 进气(所有进气口均开启)
        #MechJeb_IntakeAirNeeded = 需要进气量
        #MechJeb_intakeAirAtMax = 需要进气量(最大)
        #MechJeb_AngleToPrograde = 前进角
        #MechJeb_AerothermalFlux = 飞行热通量
        #MechJeb_TerminalVelocity = 终端速度
        #MechJeb_Altitude_bottom = 高度(底部)
        #MechJeb_PureDrag = 净阻力
        #MechJeb_PureLift = 净升力
        #MechJeb_Toggle_Ascent_Navball_Guidance = 开关发射导航球指引
        #MechJeb_ToggleAntennas = 开关天线
        #MechJeb_Autodeployantennas = 自动展开天线
        #MechJeb_AntennasEXTENDED = 开关天线(当前已展开)
        #MechJeb_AntennasRETRACTED = 开关天线(当前已收回)
        #MechJeb_AntennasToggle = 开关天线
        #MechJeb_StageStatsAll = 分级状态(全部)
        #MechJeb_DockingGuidance_velocity = 对接制导：速度
        #MechJeb_DockingGuidanceAngularVelocity = 对接制导：角速度
        #MechJeb_DockingGuidancePosition = 对接制导：位置
        #MechJeb_AllPlanetPhaseAngles = 全部行星相位角
        #MechJeb_AllMoonPhaseAngles = 全卫星相位角
        #MechJeb_LatLonClipbardCopy = 复制纬度/经度/高度到剪贴板
        #MechJeb_PoolsStatus = Pools状态
        #MechJeb_Separator = 分隔符
        #MechJeb_LandingPredictions = 着陆预测
        #MechJeb_HideMenuButton = 隐藏菜单按钮
        #MechJeb_UseAppLauncher = 使用游戏菜单
        #MechJeb_MenuPosition = 菜单位置
        #MechJeb_RCSBalancerInfo = RCS平衡器信息
        #MechJeb_RCSBalancerInfo_Label1 = 计算时间
        #MechJeb_RCSBalancerInfo_Label2 = 等待任务
        #MechJeb_RCSBalancerInfo_Label3 = 缓存大小
        #MechJeb_RCSBalancerInfo_Label4 = 缓存命中
        #MechJeb_RCSBalancerInfo_Label5 = 缓存未命中
        #MechJeb_RCSBalancerInfo_Label6 = 重心位移
        #MechJeb_RCSBalancerInfo_Label7 = 重新计算重心
        #MechJeb_RCSBalancerInfo_Label8 = 最大重心位移
        #MechJeb_RCSBalancerInfo_Label9 = 状态
        #MechJeb_RCSThrusterStates = RCS推进状态
        #MechJeb_RCSThrusterStates_Label1 = RCS推进状态(缩放到0-9)
        #MechJeb_RCSPartThrottles = RCS部件节流阀
        #MechJeb_ControlVector = 控制向量
        #MechJeb_RCSPid = RCS Pid
        #MechJeb_DisableSmartACSAutomatically = 自动关闭智能ACS
        #MechJeb_DisableSmartRcsAutomatically = 自动关闭智能Rcs
        #MechJeb_ToggleSolarPanels = 开关太阳能电池板
        #MechJeb_SolarPanelDeployButton = 自动展开太阳能电池板
        #MechJeb_SolarPanelDeploy = 开关太阳能电池板(当前已展开)
        #MechJeb_SolarPanelRetracted = 开关太阳能电池板(当前已收回)
        #MechJeb_SolarPanelToggle = 开关太阳能电池板
        #MechJeb_AutostagingSettings = 自动分级设置
        #MechJeb_ClampAutostageThrust = 夹具自动分级推力
        #MechJeb_LimittoMaxQ = 最大动压限制
        #MechJeb_PreventEngineOverheats = 防止发动机过热
        #MechJeb_SmoothThrottle = 平滑节流阀
        #MechJeb_PreventJetFlameout = 防止飞机熄火
        #MechJeb_PreventUnstableIgnition = 防止不稳定状态点火
        #MechJeb_UseRCStoullage = 使用RCS弥补缺量
        #MechJeb_ManageAirIntakes = 管理空气摄入量
        #MechJeb_LimitAcceleration = 加速度限制
        #MechJeb_LimitThrottle = 节流阀限制
        #MechJeb_LowerThrottleLimit = 节流阀下限
        #MechJeb_DifferentialThrottle = 差动节流阀
        #MechJeb_ElectricLimit = 电力限制
        #MechJeb_AutostageOnce = 一次自动分级
        #MechJeb_Autostage = 自动分级
        #MechJeb_MJWarpControl = MJ加速控制
        #MechJeb_DebugString = Debug字符串
        #MechJeb_RCSTranslation = RCS推力控制
        #MechJeb_RCSTorque = RCS扭矩
        #MechJeb_Torque = 扭矩
        #MechJeb_hideBrakeOnEject = 在车辆自动驾驶里隐藏'喷射制动'按钮
        #MechJeb_useTitlebarDragging = 只能使用标题栏拖拽窗口
        #MechJeb_rssMode = 模块禁用时不关闭油节流阀 (RSS/RO)
        #MechJeb_smartTranslation = 只能RCS translation
        #MechJeb_RCSBalancerOverdrive = RCS balancer overdrive
        #MechJeb_conserveFuel = 节约RCS燃料
        #MechJeb_conserveThreshold = 节约RCS燃料阈值
        #MechJeb_RCSTf = RCS Tf
        #MechJeb_RCSThrottle = RCS throttle when 0kn thrust
        #MechJeb_rcsForRotation = 使用RCS进行滚转
        #MechJeb_ControlHeading = 航向控制
        #MechJeb_ControlSpeed = 速度控制
        #MechJeb_BrakeOnEject = 飞行员弹射时刹车
        #MechJeb_BrakeOnEnergyDepletion = 能量耗尽时制动
        #MechJeb_WarpToDaylight = 如果能量耗尽，仍然可以加速时间直到白天
        #MechJeb_StabilityControl = 稳定控制
        #MechJeb_LimitAcceleration = 加速度限制
        #MechJeb_DockingSpeedLimit = 对接速度限制
        #MechJeb_RCSBalancerPrecision = RCS平衡精度
        #MechJeb_Speed = 速度
        #MechJeb_SafeTurnspeed = 安全转速
        #MechJeb_TerrainLookAhead = 前方地形
        #MechJeb_BrakeSpeedLimit = 制动限速
        #MechJeb_HeadingPIDP = 航向PID P
        #MechJeb_HeadingPIDI = 航向PID I
        #MechJeb_HeadingPIDD = 航向PID D
        #MechJeb_SpeedPIDP = 速度PID P
        #MechJeb_SpeedPIDI = 速度PID I
        #MechJeb_SpeedPIDD = 速度PID D
        #MechJeb_TractionBrakeLimit = 牵引制动限制
        #MechJeb_MohoMapdist = Moho地图区域
        #MechJeb_EveMapdist = Eve地图区域
        #MechJeb_GillyMapdist = Gilly地图区域
        #MechJeb_KerbinMapdist = Kerbin地图区域
        #MechJeb_MunMapdist = Mun地图区域
        #MechJeb_MinmusMapdist = Minmus地图区域
        #MechJeb_DunaMapdist = Duna地图区域
        #MechJeb_IkeMapdist = Ike地图区域
        #MechJeb_DresMapdist = Dres地图区域
        #MechJeb_EelooMapdist = Eeloo地图区域
        #MechJeb_JoolMapdist = Jool地图区域
        #MechJeb_TyloMapdist = Tylo地图区域
        #MechJeb_LaytheMapdist = Laythe地图区域
        #MechJeb_PolMapdist = Pol地图区域
        #MechJeb_BopMapdist = Bop地图区域
        #MechJeb_VallMapdist = Vall地图区域

        #MechJeb_Disabled = 关闭
        #MechJeb_Enabled = 启用
        #MechJeb_OrbitPrograde = 轨道顺向
        #MechJeb_OrbitRetrograde = 轨道逆向
        #MechJeb_OrbitNormal = 轨道法向
        #MechJeb_OrbitAntinormal = 轨道反法线
        #MechJeb_OrbitRadialIn = 轨道径向向内
        #MechJeb_OrbitRadialOut = 轨道径向向外
        #MechJeb_OrbitKillRotation = 停止旋转
        #MechJeb_DeactivateSmartACS = 禁用智能ACS
        #MechJeb_LandSomewhere = 降落在任意地点
        #MechJeb_LandatKSC = 降落在KSC
        #MechJeb_PANIC = PANIC!
        #MechJeb_TranslatronOFF = 关闭平动控制
        #MechJeb_TranslatronKeepVert = 平动控制保持垂速
        #MechJeb_TranslatronZerospeed = 平动控制0速
        #MechJeb_TranslatronPlusspeed = 平动控制 +1速
        #MechJeb_TranslatronMinusspeed = 平动控制 -1速
        #MechJeb_TranslatronToggleHS = 平动控制切换 H/S
        #MechJeb_AscentAPtoggle = 切换上升远拱点
        
>>>>>>> fd0d08ac
    }
}<|MERGE_RESOLUTION|>--- conflicted
+++ resolved
@@ -11,11 +11,8 @@
         #MechJeb_InstallCheckB_title = MechJebMenuToolbar的安装是多余的
         #MechJeb_InstallCheckB_msg = 检测到安装MechJebMenuToolbar, 但此版本的MechJeb2已包含对Blizzy78工具栏插件的支持.\n请把这些dll文件删除:\n
 
-<<<<<<< HEAD
-=======
         #MechJeb_MechJebInfo_VABSPH = MechJeb™姿态控制
 
->>>>>>> fd0d08ac
 
     //ManeuverPlaner
 
@@ -265,11 +262,7 @@
         #MechJeb_ApproAndLand_approachState4 = 向 接地点 进发
         #MechJeb_ApproAndLand_approachState5 = 等待抬头
         #MechJeb_ApproAndLand_approachState6 = 抬头中
-<<<<<<< HEAD
-        #MechJeb_ApproAndLand_approachState7 = 滑出
-=======
         #MechJeb_ApproAndLand_approachState7 = 滑行
->>>>>>> fd0d08ac
 
         #MechJeb_ApproAndLan_button1 = 自动着陆
         #MechJeb_ApproAndLan_button2 = 终止
@@ -335,8 +328,6 @@
         #MechJeb_Ascent_status6 = 等待点火
         #MechJeb_Ascent_status7 = 圆化轨道
         #MechJeb_Ascent_status8 = 滑行到圆化轨道执行点
-<<<<<<< HEAD
-=======
         #MechJeb_Ascent_status9 = 垂直上升
         #MechJeb_Ascent_status10 = 微调中间高度
         #MechJeb_Ascent_status11 = 启用重力转向
@@ -344,7 +335,6 @@
         #MechJeb_Ascent_status13 = 重力转向
         #MechJeb_Ascent_status14 = 滑行到大气层边缘
         #MechJeb_Ascent_status15 = 保持远点
->>>>>>> fd0d08ac
         
 
         #MechJeb_NavBallGuidance_btn1 = 隐藏发射路径
@@ -388,11 +378,7 @@
         #MechJeb_Ascent_label18 = Qα 限制不能低于100 Pa-rad
         #MechJeb_Ascent_label19 = Qα 限制不能高于10000 Pa-rad
         #MechJeb_Ascent_label20 = Qα 限制建议设置为 1000到4000 Pa-rad
-<<<<<<< HEAD
-        #MechJeb_Ascent_label21 = FIXME: g-limiter is down for maintenance
-=======
         #MechJeb_Ascent_label21 = FIXME: g-limiter正在进行维护
->>>>>>> fd0d08ac
         #MechJeb_Ascent_label22 = 爬升
         #MechJeb_Ascent_label23 = 转向
         #MechJeb_Ascent_label24 = 动压衰减
@@ -427,10 +413,7 @@
         #MechJeb_Ascent_msg3 = 发射到目标
 
     //Attitude Adjustment
-<<<<<<< HEAD
-=======
     ///CoM->Center of Mass CoL->Center of lift CoT->Center of thrust
->>>>>>> fd0d08ac
         #MechJeb_AttitudeAdjust_title = 姿态调整
         #MechJeb_AttitudeAdjust_checkbox1 = RCS自动模式
         #MechJeb_AttitudeAdjust_checkbox2 = MJ姿态控制器
@@ -458,11 +441,7 @@
         #MechJeb_AttitudeAdjust_Label5 = 转动惯量
         #MechJeb_AttitudeAdjust_Label6 = 角速度
         #MechJeb_AttitudeAdjust_Label7 = 角动量
-<<<<<<< HEAD
-        #MechJeb_AttitudeAdjust_Label8 = fixedDeltaTime
-=======
         #MechJeb_AttitudeAdjust_Label8 = 修正Delta时间
->>>>>>> fd0d08ac
         #MechJeb_AttitudeAdjust_Label9 = 箭头长度
         #MechJeb_AttitudeAdjust_Label10 = 球半径
 
@@ -563,11 +542,7 @@
         #MechJeb_Flightrecord_checkbox7 = 地表速度
         #MechJeb_Flightrecord_checkbox8 = 轨道速度
         #MechJeb_Flightrecord_checkbox9 = 质量
-<<<<<<< HEAD
-        #MechJeb_Flightrecord_checkbox10 = Q
-=======
         #MechJeb_Flightrecord_checkbox10 = 动压
->>>>>>> fd0d08ac
         #MechJeb_Flightrecord_checkbox11 = 攻角
         #MechJeb_Flightrecord_checkbox12 = 侧滑角
         #MechJeb_Flightrecord_checkbox13 = 俯角
@@ -575,22 +550,13 @@
         #MechJeb_Flightrecord_checkbox15 = 重力损耗
         #MechJeb_Flightrecord_checkbox16 = 阻力损耗
         #MechJeb_Flightrecord_checkbox17 = 转向损耗
-<<<<<<< HEAD
-        #MechJeb_Flightrecord_checkbox18 = ASL
-        #MechJeb_Flightrecord_checkbox19 = AGL
-=======
         #MechJeb_Flightrecord_checkbox18 = 海平面高度
         #MechJeb_Flightrecord_checkbox19 = 地平面高度
->>>>>>> fd0d08ac
         #MechJeb_Flightrecord_checkbox20 = Acc
         #MechJeb_Flightrecord_checkbox21 = 地面速度
         #MechJeb_Flightrecord_checkbox22 = 轨道速度
         #MechJeb_Flightrecord_checkbox23 = 质量
-<<<<<<< HEAD
-        #MechJeb_Flightrecord_checkbox24 = Q
-=======
         #MechJeb_Flightrecord_checkbox24 = 动压
->>>>>>> fd0d08ac
         #MechJeb_Flightrecord_checkbox25 = 攻角
         #MechJeb_Flightrecord_checkbox26 = 侧滑角
         #MechJeb_Flightrecord_checkbox27 = 俯角
@@ -600,11 +566,7 @@
         #MechJeb_Flightrecord_checkbox31 = 转向损耗
 
         #MechJeb_Flightrecord_Label1 = 时间 <<1>>
-<<<<<<< HEAD
-        #MechJeb_Flightrecord_Label2 = Downrange <<1>>
-=======
         #MechJeb_Flightrecord_Label2 = 下行距离 <<1>>
->>>>>>> fd0d08ac
         #MechJeb_Flightrecord_Label3 = 存储: <<1>> %
 
     //Maneuver Node Editor
@@ -643,11 +605,7 @@
         #MechJeb_RCSBalancer_label2 = 过载可以增加RCS推力,但是更耗费燃料.
         #MechJeb_RCSBalancer_label3 = 过载比例
         #MechJeb_RCSBalancer_label4 = 扭矩系数
-<<<<<<< HEAD
-        #MechJeb_RCSBalancer_label5 = Translate factor
-=======
         #MechJeb_RCSBalancer_label5 = 平动系数
->>>>>>> fd0d08ac
         #MechJeb_RCSBalancer_label6 = Waste factor
 
 
@@ -661,13 +619,8 @@
         #MechJeb_RZauto_label2 = 交会目标必须处在同一引力范围内.
         #MechJeb_RZauto_label3 = 交会目标
         #MechJeb_RZauto_label4 = 交会距离:
-<<<<<<< HEAD
-        #MechJeb_RZauto_label5 = 相位调整轨道最大个数:
-        #MechJeb_RZauto_label6 = 相位调整轨道的最大值必须至少为5个.
-=======
         #MechJeb_RZauto_label5 = 相位轨道最大个数:
         #MechJeb_RZauto_label6 = 相位轨道的最大值必须至少为5个.
->>>>>>> fd0d08ac
         #MechJeb_RZauto_label7 = 状态: <<1>>
 
         #MechJeb_RZauto_checkbox1 = 自动加速
@@ -680,22 +633,13 @@
 		#MechJeb_RZauto_statu3 = 准备在最接近目标时匹配速度.
 		#MechJeb_RZauto_statu4 = 接近目标:绘制交会轨道
 		#MechJeb_RZauto_statu5 = 交会作业.计划在最接近目标时匹配速度.
-<<<<<<< HEAD
-		#MechJeb_RZauto_statu6 = 计划<<1>>次相位调整轨道后进行霍曼转移交会.
-		#MechJeb_RZauto_statu7 = 下一个交会窗口将在 <<1>>个轨道外,超过了<<2>>相位调整轨道的最大值. 通过在<<3>>m建立新的相位调整轨道来增加相位率
-=======
 		#MechJeb_RZauto_statu6 = 计划<<1>>个相位轨道后进行霍曼转移交会.
 		#MechJeb_RZauto_statu7 = 下一个交会窗口将在 <<1>>个轨道外,超过了<<2>>个相位轨道的最大值. 通过在<<3>>m建立新的相位轨道来增加相位率
->>>>>>> fd0d08ac
 		#MechJeb_RZauto_statu8 = 圆轨中.
 		#MechJeb_RZauto_statu9 = 匹配轨道中.
 
     //Rendezvous Planner
-<<<<<<< HEAD
-        #MechJeb_RZplan_title = 交会路线规划
-=======
         #MechJeb_RZplan_title = 交会规划
->>>>>>> fd0d08ac
 
         #MechJeb_RZplan_button1 = 对齐轨道
         #MechJeb_RZplan_button2 = 建立新的轨道在
@@ -736,11 +680,7 @@
     //Scripting Module
         #MechJeb_ScriptMod_title = 脚本模块
 
-<<<<<<< HEAD
-        #MechJeb_ScriptMod_label1 = Warming up. 请等待... <<1>> s
-=======
         #MechJeb_ScriptMod_label1 = 热身准备中. 请等待... <<1>> s
->>>>>>> fd0d08ac
         #MechJeb_ScriptMod_label2 = 当前飞船
         #MechJeb_ScriptMod_label3 = 全局脚本
         #MechJeb_ScriptMod_label4 = 添加操作
@@ -764,11 +704,7 @@
             #MechJeb_ScriptMod_actions1_4 = 时间加速
         #MechJeb_ScriptMod_actions2 = 对接
             #MechJeb_ScriptMod_actions2_1 = 分离
-<<<<<<< HEAD
-            #MechJeb_ScriptMod_actions2_2 = 对接Shield
-=======
             #MechJeb_ScriptMod_actions2_2 = 对接保护
->>>>>>> fd0d08ac
             #MechJeb_ScriptMod_actions2_3 = 目标对接口
         #MechJeb_ScriptMod_actions3 = 目标
             #MechJeb_ScriptMod_actions3_1 = 目标对接口
@@ -948,12 +884,6 @@
         #MechJeb_LandingGuidance_button4 = 降落在目标点
         #MechJeb_LandingGuidance_button5 = 降落在任意点
 
-<<<<<<< HEAD
-
-    //Translatron
-
-        #MechJeb_Translatron_title = 推力控制
-=======
         #MechJeb_LandingGuidance_Status1 = Coasting toward deceleration burn
         #MechJeb_LandingGuidance_Status2 = Course correction DV: <<1>> m/s
         #MechJeb_LandingGuidance_Status3 = Performing course correction of about <<1>> m/s
@@ -974,7 +904,6 @@
     //Translatron
 
         #MechJeb_Translatron_title = 平动控制
->>>>>>> fd0d08ac
         #MechJeb_Translatron_off = 关闭
         #MechJeb_Translatron_KEEP_OBT = 轨道\n保持
         #MechJeb_Translatron_KEEP_SURF = 地面\n保持
@@ -985,11 +914,7 @@
         #MechJeb_Trans_spd_act = 执行
         #MechJeb_Trans_current_spd = 当前速度
         #MechJeb_Trans_NOPANIC = 不要慌!
-<<<<<<< HEAD
-        #MechJeb_Trans_PANIC = 慌了!!!
-=======
         #MechJeb_Trans_PANIC = 恐慌!!!
->>>>>>> fd0d08ac
 
     //Utilities
         #MechJeb_Utilities_title = 实用工具
@@ -1052,13 +977,8 @@
         #MechJeb_InfoItems_button5 = 实时推力
         #MechJeb_InfoItems_button6 = 0海拔推力
         
-<<<<<<< HEAD
-        #MechJeb_InfoItems_showEmpty = 显示 0
-        #MechJeb_InfoItems_hideEmpty = 隐藏 0
-=======
         #MechJeb_InfoItems_showEmpty = 显示所有分级
         #MechJeb_InfoItems_hideEmpty = 隐藏空分级
->>>>>>> fd0d08ac
 
         #MechJeb_InfoItems_UnlimitedText = 无限制
         #MechJeb_InfoItems_velocityNA = 目标相对速度: (N/A)
@@ -1089,11 +1009,7 @@
 
         //Ascent Path Editor
         #MechJeb_AscentPathEd_title = 发射轨迹编辑器
-<<<<<<< HEAD
-        #MechJeb_AscentPathEd_nopath = 轨迹是空的!!!1!!1!1!1111!11eleven
-=======
         #MechJeb_AscentPathEd_nopath = 轨迹不存在!!!1!!1!1!1111!11eleven
->>>>>>> fd0d08ac
         #MechJeb_AscentPathEd_auto = 自动确定转向高度
         #MechJeb_AscentPathEd_label1 = 高度:\u0020
         #MechJeb_AscentPathEd_label2 = 速度:\u0020
@@ -1103,13 +1019,8 @@
         #MechJeb_AscentPathEd_label6 = 转向开始高度:
         #MechJeb_AscentPathEd_label7 = 转向开始速度:
         #MechJeb_AscentPathEd_label8 = 转向结束高度:
-<<<<<<< HEAD
-        #MechJeb_AscentPathEd_label9 = 最终轨迹角度:
-        #MechJeb_AscentPathEd_label10 = 转向轨迹程度:
-=======
         #MechJeb_AscentPathEd_label9 = 轨迹最终角度:
         #MechJeb_AscentPathEd_label10 = 轨迹转向程度:
->>>>>>> fd0d08ac
         //AttitudeController
         #MechJeb_AttitudeController_checkbox1 = \u0020自动调节
         #MechJeb_AttitudeController_checkbox2 = \u0020低通滤波
@@ -1145,11 +1056,7 @@
         #MechJeb_Ascent_checkbox15 = 使用RCS弥补缺量
         #MechJeb_Ascent_checkbox16 = 加速度限制
         #MechJeb_Ascent_checkbox17 = 节流阀限制
-<<<<<<< HEAD
-        #MechJeb_Ascent_checkbox18 = 限制节流阀保持超过
-=======
         #MechJeb_Ascent_checkbox18 = 限制节流阀一直超过
->>>>>>> fd0d08ac
         #MechJeb_Ascent_checkbox19 = 差速节流阀
         #MechJeb_Ascent_checkbox20 = 电力限制 Lo
         #MechJeb_Ascent_srcmsg1 = <color=orange>[MechJeb]: 关闭节流阀，防止不稳定状态点火</color>
@@ -1184,8 +1091,6 @@
 		#MechJeb_Ascent_status16 = 警告:不稳定的导向
 		#MechJeb_Ascent_status17 = 稳定的导向
 
-<<<<<<< HEAD
-=======
         //TWR=Thrust to Weight Ratio
         #MechJeb_NodeBurnTime = 节点执行时间
         #MechJeb_TimeToNode = 到达节点时间
@@ -1493,6 +1398,5 @@
         #MechJeb_TranslatronToggleHS = 平动控制切换 H/S
         #MechJeb_AscentAPtoggle = 切换上升远拱点
         
->>>>>>> fd0d08ac
     }
 }